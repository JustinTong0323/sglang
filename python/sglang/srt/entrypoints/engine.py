# Copyright 2023-2024 SGLang Team
# Licensed under the Apache License, Version 2.0 (the "License");
# you may not use this file except in compliance with the License.
# You may obtain a copy of the License at
#
#     http://www.apache.org/licenses/LICENSE-2.0
#
# Unless required by applicable law or agreed to in writing, software
# distributed under the License is distributed on an "AS IS" BASIS,
# WITHOUT WARRANTIES OR CONDITIONS OF ANY KIND, either express or implied.
# See the License for the specific language governing permissions and
# limitations under the License.
# ==============================================================================
"""
The entry point of inference server. (SRT = SGLang Runtime)

This file implements python APIs for the inference engine.
"""

import asyncio
import atexit
import dataclasses
import logging
import multiprocessing as mp
import os
import random
import signal
import threading
import time
from typing import AsyncIterator, Callable, Dict, Iterator, List, Optional, Tuple, Union

# Fix a bug of Python threading
setattr(threading, "_register_atexit", lambda *args, **kwargs: None)

import torch
import uvloop
import zmq

from sglang.srt.entrypoints.EngineBase import EngineBase
from sglang.srt.managers.data_parallel_controller import (
    run_data_parallel_controller_process,
)
from sglang.srt.managers.detokenizer_manager import run_detokenizer_process
from sglang.srt.managers.io_struct import (
    DestroyWeightsUpdateGroupReqInput,
    EmbeddingReqInput,
    GenerateReqInput,
    GetWeightsByNameReqInput,
    InitWeightsUpdateGroupReqInput,
    LoadLoRAAdapterReqInput,
    MultimodalDataInputFormat,
    ReleaseMemoryOccupationReqInput,
    ResumeMemoryOccupationReqInput,
    RpcReqInput,
    RpcReqOutput,
    UnloadLoRAAdapterReqInput,
    UpdateWeightFromDiskReqInput,
    UpdateWeightsFromDistributedReqInput,
    UpdateWeightsFromIPCReqInput,
    UpdateWeightsFromTensorReqInput,
)
from sglang.srt.managers.multi_tokenizer_mixin import MultiTokenizerRouter
from sglang.srt.managers.scheduler import run_scheduler_process
from sglang.srt.managers.template_manager import TemplateManager
from sglang.srt.managers.tokenizer_manager import TokenizerManager
from sglang.srt.model_loader.remote_instance_weight_loader_utils import (
    parse_remote_instance_transfer_engine_info_from_scheduler_infos,
)
from sglang.srt.server_args import PortArgs, ServerArgs
from sglang.srt.tracing.trace import process_tracing_init, trace_set_thread_info
from sglang.srt.utils import (
    MultiprocessingSerializer,
    assert_pkg_version,
    configure_logger,
    get_bool_env_var,
    get_zmq_socket,
    is_cuda,
    kill_process_tree,
    launch_dummy_health_check_server,
    maybe_reindex_device_id,
    numa_utils,
    set_prometheus_multiproc_dir,
    set_ulimit,
)
from sglang.srt.utils.torch_memory_saver_adapter import TorchMemorySaverAdapter
from sglang.version import __version__

logger = logging.getLogger(__name__)
asyncio.set_event_loop_policy(uvloop.EventLoopPolicy())

_is_cuda = is_cuda()


def init_tokenizer_manager(
    server_args: ServerArgs,
    port_args: PortArgs,
    TokenizerManagerClass: Optional[TokenizerManager] = None,
) -> Tuple[TokenizerManager, TemplateManager]:
    # Launch tokenizer process
    TokenizerManagerClass = TokenizerManagerClass or TokenizerManager
    tokenizer_manager = TokenizerManagerClass(server_args, port_args)

    # Initialize templates
    template_manager = TemplateManager()
    template_manager.initialize_templates(
        tokenizer_manager=tokenizer_manager,
        model_path=server_args.model_path,
        chat_template=server_args.chat_template,
        completion_template=server_args.completion_template,
    )

    return tokenizer_manager, template_manager


class Engine(EngineBase):
    """
    The entry point to the inference engine.

    - The engine consists of three components:
        1. TokenizerManager: Tokenizes the requests and sends them to the scheduler.
        2. Scheduler (subprocess): Receives requests from the Tokenizer Manager, schedules batches, forwards them, and sends the output tokens to the Detokenizer Manager.
        3. DetokenizerManager (subprocess): Detokenizes the output tokens and sends the result back to the Tokenizer Manager.

    Note:
    1. The HTTP server, Engine, and TokenizerManager all run in the main process.
    2. Inter-process communication is done through IPC (each process uses a different port) via the ZMQ library.
    """

    # Some fields to allow people to override the server args
    # and launch processes for their private forks.
    server_args_class: ServerArgs = ServerArgs
    init_tokenizer_manager_func: Callable = staticmethod(init_tokenizer_manager)
    run_scheduler_process_func: Callable = staticmethod(run_scheduler_process)
    run_detokenizer_process_func: Callable = staticmethod(run_detokenizer_process)

    def __init__(self, **kwargs):
        """
        The arguments of this function is the same as `sglang/srt/server_args.py::ServerArgs`.
        Please refer to `ServerArgs` for the documentation.
        """

        # Parse server_args
        if "server_args" in kwargs:
            # Directly load server_args
            server_args = kwargs["server_args"]
        else:
            # Construct server_args from kwargs
            if "log_level" not in kwargs:
                # Do not print logs by default
                kwargs["log_level"] = "error"
            server_args = self.server_args_class(**kwargs)
        self.server_args = server_args
        logger.info(f"{server_args=}")

        # Shutdown the subprocesses automatically when the program exits
        atexit.register(self.shutdown)

        # Launch subprocesses
        tokenizer_manager, template_manager, scheduler_infos, port_args = (
            _launch_subprocesses(
                server_args=server_args,
                init_tokenizer_manager_func=self.init_tokenizer_manager_func,
                run_scheduler_process_func=self.run_scheduler_process_func,
                run_detokenizer_process_func=self.run_detokenizer_process_func,
            )
        )
        self.tokenizer_manager = tokenizer_manager
        self.template_manager = template_manager
        self.scheduler_info = scheduler_infos[0]
        self.port_args = port_args
        self.remote_instance_transfer_engine_info = (
            parse_remote_instance_transfer_engine_info_from_scheduler_infos(
                scheduler_infos
            )
        )

        # Initialize ZMQ sockets
        context = zmq.Context(2)
        if self.server_args.node_rank == 0:
            self.send_to_rpc = get_zmq_socket(
                context, zmq.DEALER, self.port_args.rpc_ipc_name, True
            )
        else:
            self.send_to_rpc = None

        # Enable tracing
        if server_args.enable_trace:
            process_tracing_init(server_args.otlp_traces_endpoint, "sglang")
            thread_label = "Tokenizer"
            if server_args.disaggregation_mode == "prefill":
                thread_label = "Prefill Tokenizer"
            elif server_args.disaggregation_mode == "decode":
                thread_label = "Decode Tokenizer"
            trace_set_thread_info(thread_label)

        try:
            self.loop = asyncio.get_running_loop()
        except RuntimeError:
            self.loop = asyncio.new_event_loop()
            asyncio.set_event_loop(self.loop)

    def generate(
        self,
        # The input prompt. It can be a single prompt or a batch of prompts.
        prompt: Optional[Union[List[str], str]] = None,
        sampling_params: Optional[Union[List[Dict], Dict]] = None,
        # The token ids for text; one can either specify text or input_ids.
        input_ids: Optional[Union[List[List[int]], List[int]]] = None,
        # The image input. It can be an image instance, file name, URL, or base64 encoded string.
        # Can be formatted as:
        # - Single image for a single request
        # - List of images (one per request in a batch)
        # - List of lists of images (multiple images per request)
        # - List of preprocessed outputs from a Huggingface processor, each as a dict containing `format`: 'processor_output' and other data
        # - List of precomputed image embeddings, each as a dict containing field `format`: 'precomputed_embedding' and `feature`: the precomputed embedding
        # See also python/sglang/srt/utils.py:load_image for more details.
        image_data: Optional[MultimodalDataInputFormat] = None,
        audio_data: Optional[MultimodalDataInputFormat] = None,
        video_data: Optional[MultimodalDataInputFormat] = None,
        return_logprob: Optional[Union[List[bool], bool]] = False,
        logprob_start_len: Optional[Union[List[int], int]] = None,
        top_logprobs_num: Optional[Union[List[int], int]] = None,
        token_ids_logprob: Optional[Union[List[List[int]], List[int]]] = None,
        lora_path: Optional[List[Optional[str]]] = None,
        custom_logit_processor: Optional[Union[List[str], str]] = None,
        return_hidden_states: bool = False,
        return_routed_experts: bool = False,
        stream: bool = False,
        bootstrap_host: Optional[Union[List[str], str]] = None,
        bootstrap_port: Optional[Union[List[int], int]] = None,
        bootstrap_room: Optional[Union[List[int], int]] = None,
        data_parallel_rank: Optional[int] = None,
        rid: Optional[Union[List[str], str]] = None,
    ) -> Union[Dict, Iterator[Dict]]:
        """
        The arguments of this function is the same as `sglang/srt/managers/io_struct.py::GenerateReqInput`.
        Please refer to `GenerateReqInput` for the documentation.
        """
        if self.server_args.enable_dp_attention:
            if data_parallel_rank is None:
                logger.debug("data_parallel_rank not provided, using default dispatch")
            elif data_parallel_rank < 0:
                raise ValueError("data_parallel_rank must be non-negative")
            elif data_parallel_rank >= self.server_args.dp_size:
                raise ValueError(
                    f"data_parallel_rank must be less than dp_size: {self.server_args.dp_size}"
                )

        obj = GenerateReqInput(
            text=prompt,
            input_ids=input_ids,
            sampling_params=sampling_params,
            image_data=image_data,
            audio_data=audio_data,
            video_data=video_data,
            return_logprob=return_logprob,
            logprob_start_len=logprob_start_len,
            top_logprobs_num=top_logprobs_num,
            token_ids_logprob=token_ids_logprob,
            lora_path=lora_path,
            custom_logit_processor=custom_logit_processor,
            return_hidden_states=return_hidden_states,
            return_routed_experts=return_routed_experts,
            stream=stream,
            bootstrap_host=bootstrap_host,
            bootstrap_port=bootstrap_port,
            bootstrap_room=bootstrap_room,
            data_parallel_rank=data_parallel_rank,
            rid=rid,
        )
        generator = self.tokenizer_manager.generate_request(obj, None)

        if stream:

            def generator_wrapper():
                while True:
                    try:
                        chunk = self.loop.run_until_complete(generator.__anext__())
                        yield chunk
                    except StopAsyncIteration:
                        break

            return generator_wrapper()
        else:
            ret = self.loop.run_until_complete(generator.__anext__())
            return ret

    async def async_generate(
        self,
        # The input prompt. It can be a single prompt or a batch of prompts.
        prompt: Optional[Union[List[str], str]] = None,
        sampling_params: Optional[Union[List[Dict], Dict]] = None,
        # The token ids for text; one can either specify text or input_ids.
        input_ids: Optional[Union[List[List[int]], List[int]]] = None,
        # The image input. It can be an image instance, file name, URL, or base64 encoded string.
        # Can be formatted as:
        # - Single image for a single request
        # - List of images (one per request in a batch)
        # - List of lists of images (multiple images per request)
        # - List of preprocessed outputs from a Huggingface processor, each as a dict containing `format`: 'processor_output' and other data
        # - List of precomputed image embeddings, each as a dict containing field `format`: 'precomputed_embedding' and `feature`: the precomputed embedding
        # See also python/sglang/srt/utils.py:load_image for more details.
        image_data: Optional[MultimodalDataInputFormat] = None,
        audio_data: Optional[MultimodalDataInputFormat] = None,
        video_data: Optional[MultimodalDataInputFormat] = None,
        return_logprob: Optional[Union[List[bool], bool]] = False,
        logprob_start_len: Optional[Union[List[int], int]] = None,
        top_logprobs_num: Optional[Union[List[int], int]] = None,
        token_ids_logprob: Optional[Union[List[List[int]], List[int]]] = None,
        lora_path: Optional[List[Optional[str]]] = None,
        custom_logit_processor: Optional[Union[List[str], str]] = None,
        return_hidden_states: bool = False,
        stream: bool = False,
        bootstrap_host: Optional[Union[List[str], str]] = None,
        bootstrap_port: Optional[Union[List[int], int]] = None,
        bootstrap_room: Optional[Union[List[int], int]] = None,
        data_parallel_rank: Optional[int] = None,
        rid: Optional[Union[List[str], str]] = None,
    ) -> Union[Dict, AsyncIterator[Dict]]:
        """
        The arguments of this function is the same as `sglang/srt/managers/io_struct.py::GenerateReqInput`.
        Please refer to `GenerateReqInput` for the documentation.
        """

        if self.server_args.enable_dp_attention:
            if data_parallel_rank is None:
                logger.debug("data_parallel_rank not provided, using default dispatch")
            elif data_parallel_rank < 0:
                raise ValueError("data_parallel_rank must be non-negative")
            elif data_parallel_rank >= self.server_args.dp_size:
                raise ValueError(
                    f"data_parallel_rank must be in range [0, {self.server_args.dp_size-1}]"
                )

        logger.debug(f"data_parallel_rank: {data_parallel_rank}")
        obj = GenerateReqInput(
            text=prompt,
            input_ids=input_ids,
            sampling_params=sampling_params,
            image_data=image_data,
            audio_data=audio_data,
            video_data=video_data,
            return_logprob=return_logprob,
            logprob_start_len=logprob_start_len,
            top_logprobs_num=top_logprobs_num,
            token_ids_logprob=token_ids_logprob,
            lora_path=lora_path,
            return_hidden_states=return_hidden_states,
            stream=stream,
            custom_logit_processor=custom_logit_processor,
            bootstrap_host=bootstrap_host,
            bootstrap_port=bootstrap_port,
            bootstrap_room=bootstrap_room,
            data_parallel_rank=data_parallel_rank,
            rid=rid,
        )
        generator = self.tokenizer_manager.generate_request(obj, None)

        if stream is True:
            return generator
        else:
            return await generator.__anext__()

    def encode(
        self,
        prompt: Union[str, List[str], List[Dict], List[List[Dict]]],
        image_data: Optional[MultimodalDataInputFormat] = None,
        audio_data: Optional[MultimodalDataInputFormat] = None,
        video_data: Optional[MultimodalDataInputFormat] = None,
        dimensions: Optional[int] = None,
        rid: Optional[Union[List[str], str]] = None,
    ) -> Dict:
        """
        The arguments of this function is the same as `sglang/srt/managers/io_struct.py::EmbeddingReqInput`.
        Please refer to `EmbeddingReqInput` for the documentation.
        """
        obj = EmbeddingReqInput(
            text=prompt,
            image_data=image_data,
            audio_data=audio_data,
            video_data=video_data,
            dimensions=dimensions,
            rid=rid,
        )
        generator = self.tokenizer_manager.generate_request(obj, None)
        ret = self.loop.run_until_complete(generator.__anext__())
        return ret

    async def async_encode(
        self,
        prompt: Union[str, List[str], List[Dict], List[List[Dict]]],
        image_data: Optional[MultimodalDataInputFormat] = None,
        audio_data: Optional[MultimodalDataInputFormat] = None,
        video_data: Optional[MultimodalDataInputFormat] = None,
        dimensions: Optional[int] = None,
        rid: Optional[Union[List[str], str]] = None,
    ) -> Dict:
        """
        Asynchronous version of encode method.

        The arguments of this function is the same as `sglang/srt/managers/io_struct.py::EmbeddingReqInput`.
        Please refer to `EmbeddingReqInput` for the documentation.
        """
        obj = EmbeddingReqInput(
            text=prompt,
            image_data=image_data,
            audio_data=audio_data,
            video_data=video_data,
            dimensions=dimensions,
            rid=rid,
        )
        generator = self.tokenizer_manager.generate_request(obj, None)
        return await generator.__anext__()

    def rerank(
        self,
        prompt: Union[List[List[str]]],
    ) -> Dict:
        """
        The arguments of this function is the same as `sglang/srt/managers/io_struct.py::EmbeddingReqInput`.
        Please refer to `EmbeddingReqInput` for the documentation.
        """
        obj = EmbeddingReqInput(text=prompt, is_cross_encoder_request=True)
        generator = self.tokenizer_manager.generate_request(obj, None)
        ret = self.loop.run_until_complete(generator.__anext__())
        return ret

    def shutdown(self):
        """Shutdown the engine"""
        kill_process_tree(os.getpid(), include_parent=False)

    def __enter__(self):
        return self

    def __exit__(self, exc_type, exc_value, traceback):
        self.shutdown()
        return False

    def flush_cache(self):
        return self.loop.run_until_complete(self.tokenizer_manager.flush_cache())

    def start_profile(self, **kwargs):
        self.loop.run_until_complete(self.tokenizer_manager.start_profile(**kwargs))

    def stop_profile(self):
        self.loop.run_until_complete(self.tokenizer_manager.stop_profile())

    def start_expert_distribution_record(self):
        self.loop.run_until_complete(
            self.tokenizer_manager.start_expert_distribution_record()
        )

    def stop_expert_distribution_record(self):
        self.loop.run_until_complete(
            self.tokenizer_manager.stop_expert_distribution_record()
        )

    def dump_expert_distribution_record(self):
        self.loop.run_until_complete(
            self.tokenizer_manager.dump_expert_distribution_record()
        )

    def get_server_info(self):
        internal_states = self.loop.run_until_complete(
            self.tokenizer_manager.get_internal_state()
        )
        return {
            **dataclasses.asdict(self.tokenizer_manager.server_args),
            **self.scheduler_info,
            "internal_states": internal_states,
            "version": __version__,
        }

    def init_weights_update_group(
        self,
        master_address: str,
        master_port: int,
        rank_offset: int,
        world_size: int,
        group_name: str,
        backend: str = "nccl",
    ):
        """Initialize parameter update group."""
        obj = InitWeightsUpdateGroupReqInput(
            master_address=master_address,
            master_port=master_port,
            rank_offset=rank_offset,
            world_size=world_size,
            group_name=group_name,
            backend=backend,
        )
        return self.loop.run_until_complete(
            self.tokenizer_manager.init_weights_update_group(obj, None)
        )

    def destroy_weights_update_group(
        self,
        group_name: str,
    ):
        """Destroy parameter update group."""
        obj = DestroyWeightsUpdateGroupReqInput(
            group_name=group_name,
        )
        return self.loop.run_until_complete(
            self.tokenizer_manager.destroy_weights_update_group(obj, None)
        )

    def update_weights_from_distributed(
        self,
        names: list[str],
        dtypes: list[str],
        shapes: list[list[int]],
        group_name: str = "weight_update_group",
        flush_cache: bool = True,
        load_format: Optional[str] = None,
    ):
        """Update weights from distributed source."""
        obj = UpdateWeightsFromDistributedReqInput(
            names=names,
            dtypes=dtypes,
            shapes=shapes,
            group_name=group_name,
            flush_cache=flush_cache,
            load_format=load_format,
        )
        return self.loop.run_until_complete(
            self.tokenizer_manager.update_weights_from_distributed(obj, None)
        )

    def update_weights_from_tensor(
        self,
        named_tensors: List[Tuple[str, torch.Tensor]],
        load_format: Optional[str] = None,
        flush_cache: bool = True,
    ):
        """Update weights from distributed source. If there are going to be more updates, set `flush_cache` to be false
        to avoid duplicated cache cleaning operation."""
        if load_format == "flattened_bucket":
            serialized_named_tensors = named_tensors
        else:
            serialized_named_tensors = [
                MultiprocessingSerializer.serialize(named_tensors)
                for _ in range(self.server_args.tp_size)
            ]
        obj = UpdateWeightsFromTensorReqInput(
            serialized_named_tensors=serialized_named_tensors,
            load_format=load_format,
            flush_cache=flush_cache,
        )
        return self.loop.run_until_complete(
            self.tokenizer_manager.update_weights_from_tensor(obj, None)
        )

    def update_weights_from_disk(
        self,
        model_path: str,
        load_format: Optional[str] = None,
    ):
        """Update the weights from disk inplace without re-launching the engine.

        This method allows updating the model weights from disk without restarting
        the engine. It can be used to load a different model or update weights with
        new training.
        """
        obj = UpdateWeightFromDiskReqInput(
            model_path=model_path,
            load_format=load_format,
        )

        return self.loop.run_until_complete(
            self.tokenizer_manager.update_weights_from_disk(obj, None)
        )

    def update_weights_from_ipc(
        self,
        zmq_handles: Dict[str, str],
        flush_cache: bool = True,
    ):
        """Update weights from IPC for checkpoint-engine integration."""
        obj = UpdateWeightsFromIPCReqInput(
            zmq_handles=zmq_handles,
            flush_cache=flush_cache,
        )
        return self.loop.run_until_complete(
            self.tokenizer_manager.update_weights_from_ipc(obj, None)
        )

    def get_weights_by_name(self, name: str, truncate_size: int = 100):
        """Get weights by parameter name."""
        obj = GetWeightsByNameReqInput(name=name, truncate_size=truncate_size)
        return self.loop.run_until_complete(
            self.tokenizer_manager.get_weights_by_name(obj, None)
        )

    def load_lora_adapter(self, lora_name: str, lora_path: str, pinned: bool = False):
        """Load a new LoRA adapter without re-launching the engine."""

        obj = LoadLoRAAdapterReqInput(
            lora_name=lora_name,
            lora_path=lora_path,
            pinned=pinned,
        )

        return self.loop.run_until_complete(
            self.tokenizer_manager.load_lora_adapter(obj, None)
        )

    def unload_lora_adapter(self, lora_name: str):
        """Unload a LoRA adapter without re-launching the engine."""

        obj = UnloadLoRAAdapterReqInput(lora_name=lora_name)

        return self.loop.run_until_complete(
            self.tokenizer_manager.unload_lora_adapter(obj, None)
        )

    def release_memory_occupation(self, tags: Optional[List[str]] = None):
        obj = ReleaseMemoryOccupationReqInput(tags=tags)
        return self.loop.run_until_complete(
            self.tokenizer_manager.release_memory_occupation(obj, None)
        )

    def resume_memory_occupation(self, tags: Optional[List[str]] = None):
        obj = ResumeMemoryOccupationReqInput(tags=tags)
        return self.loop.run_until_complete(
            self.tokenizer_manager.resume_memory_occupation(obj, None)
        )

    def freeze_gc(self):
        """
        To maintain a high performance server with low latency, we want to reduce the
        stalls caused by the garbage collector scanning through a large number of objects.

        It is usually helpful to start the server and warm it up with real requests to
        initialize many of the long-lived objects that do not need to be garbage collected.

        After sufficient warmup, we can call this function to freeze the garbage collector
        so that all objects created before this point are considered out of scope for garbage
        collection.
        """

        self.loop.run_until_complete(self.tokenizer_manager.freeze_gc())

    """
    Execute an RPC call on all scheduler processes.
    """

    def collective_rpc(self, method: str, **kwargs):
        obj = RpcReqInput(method=method, parameters=kwargs)
        self.send_to_rpc.send_pyobj(obj)
        recv_req = self.send_to_rpc.recv_pyobj(zmq.BLOCKY)
        assert isinstance(recv_req, RpcReqOutput)
        assert recv_req.success, recv_req.message

    def save_remote_model(self, **kwargs):
        self.collective_rpc("save_remote_model", **kwargs)

    def save_sharded_model(self, **kwargs):
        self.collective_rpc("save_sharded_model", **kwargs)

    def save_serverless_llm_state(self, **kwargs):
        self.collective_rpc("save_serverless_llm_state", **kwargs)

    def score(
        self,
        query: Optional[Union[str, List[int]]] = None,
        items: Optional[Union[str, List[str], List[List[int]]]] = None,
        label_token_ids: Optional[List[int]] = None,
        apply_softmax: bool = False,
        item_first: bool = False,
    ) -> List[List[float]]:
        """
        Score the probability of specified token IDs appearing after the given (query + item) pair. For example:
        query = "<|user|>Is the following city the capital of France? "
        items = ["Paris <|assistant|>", "London <|assistant|>", "Berlin <|assistant|>"]
        label_token_ids = [2332, 1223] # Token IDs for "Yes" and "No"
        item_first = False

        This would pass the following prompts to the model:
        "<|user|>Is the following city the capital of France? Paris <|assistant|>"
        "<|user|>Is the following city the capital of France? London <|assistant|>"
        "<|user|>Is the following city the capital of France? Berlin <|assistant|>"
        The api would then return the probabilities of the model producing "Yes" and "No" as the next token.
        The output would look like:
        [[0.9, 0.1], [0.2, 0.8], [0.1, 0.9]]


        Args:
            query: The query text or pre-tokenized query token IDs. Must be provided.
            items: The item text(s) or pre-tokenized item token IDs. Must be provided.
            label_token_ids: List of token IDs to compute probabilities for. If None, no token probabilities will be computed.
            apply_softmax: Whether to normalize probabilities using softmax.
            item_first: If True, prepend items to query. Otherwise append items to query.

        Returns:
            List of dictionaries mapping token IDs to their probabilities for each item.
            Each dictionary in the list corresponds to one item input.

        Raises:
            ValueError: If query is not provided, or if items is not provided,
                      or if token IDs are out of vocabulary, or if logprobs are not available for the specified tokens.
        """
        return self.loop.run_until_complete(
            self.tokenizer_manager.score_request(
                query=query,
                items=items,
                label_token_ids=label_token_ids,
                apply_softmax=apply_softmax,
                item_first=item_first,
                request=None,
            )
        )

    async def async_score(
        self,
        query: Optional[Union[str, List[int]]] = None,
        items: Optional[Union[str, List[str], List[List[int]]]] = None,
        label_token_ids: Optional[List[int]] = None,
        apply_softmax: bool = False,
        item_first: bool = False,
    ) -> List[List[float]]:
        """
        Asynchronous version of score method.

        See score() for detailed documentation.
        """
        return await self.tokenizer_manager.score_request(
            query=query,
            items=items,
            label_token_ids=label_token_ids,
            apply_softmax=apply_softmax,
            item_first=item_first,
            request=None,
        )


def _set_envs_and_config(server_args: ServerArgs):
    # Set global environments
    if "NCCL_CUMEM_ENABLE" not in os.environ or server_args.enable_symm_mem:
        os.environ["NCCL_CUMEM_ENABLE"] = str(int(server_args.enable_symm_mem))
    if (
        "NCCL_NVLS_ENABLE" not in os.environ
        or server_args.enable_nccl_nvls
        or server_args.enable_symm_mem
    ):
        os.environ["NCCL_NVLS_ENABLE"] = str(
            int(server_args.enable_nccl_nvls or server_args.enable_symm_mem)
        )
    os.environ["CUDA_DEVICE_MAX_CONNECTIONS"] = "8"
    os.environ["CUDA_MODULE_LOADING"] = "AUTO"

    if os.environ.get("TRTLLM_ENABLE_PDL", "1") != "0":
        # flashinfer uses this environment variable for various kernels from MoE to quant kernels
        os.environ["TRTLLM_ENABLE_PDL"] = "1"

    if os.environ.get("CUTE_DSL_LOG_LEVEL") is None:
        # Default to warning level, to avoid too many logs
        os.environ["CUTE_DSL_LOG_LEVEL"] = "30"

    if os.environ.get("CUTE_DSL_LOG_TO_CONSOLE") is None:
        # Need to set log to console, otherwise the log level won't take effect
        os.environ["CUTE_DSL_LOG_TO_CONSOLE"] = "1"

    # Can also be passed as argument
    os.environ["SGLANG_RUN_ID"] = (
        f"sglang-run-{time.time()}-{random.randint(0, 100000000)}"
    )

    # Set prometheus env vars
    if server_args.enable_metrics:
        set_prometheus_multiproc_dir()

    # Set ulimit
    set_ulimit()

    # Check flashinfer version
    if not get_bool_env_var("SGLANG_SKIP_SGL_KERNEL_VERSION_CHECK"):
        if server_args.attention_backend == "flashinfer":
            assert_pkg_version(
                "flashinfer_python",
                "0.5.3",
                "Please uninstall the old version and "
                "reinstall the latest version by following the instructions "
                "at https://docs.flashinfer.ai/installation.html.",
            )
        if _is_cuda:
            assert_pkg_version(
                "sgl-kernel",
                "0.3.20",
                "Please reinstall the latest version with `pip install sgl-kernel --force-reinstall`",
            )

    if server_args.custom_sigquit_handler is None:
        # Register the signal handler.
        # The child processes will send SIGQUIT to this process when any error happens
        # This process then clean up the whole process tree
        # Note: This sigquit handler is used in the launch phase, and may be replaced by
        # the running_phase_sigquit_handler in the tokenizer manager after the grpc server is launched.
        def launch_phase_sigquit_handler(signum, frame):
            logger.error(
                "Received sigquit from a child process. It usually means the child failed."
            )
            kill_process_tree(os.getpid())

<<<<<<< HEAD
        # Only register signal handler if we're in the main thread
        # When running in Ray actors or other non-main threads, signal registration will fail
        try:
            signal.signal(signal.SIGQUIT, launch_phase_sigquit_handler)
        except ValueError:
            # signal only works in main thread of the main interpreter
            # This is expected when running in Ray actors or subprocesses
            logger.warning(
                "Cannot register signal handler (not in main thread). "
                "Signal handling will be disabled."
            )
=======
        signal.signal(signal.SIGQUIT, launch_phase_sigquit_handler)
    else:
        # Allow users to register a custom SIGQUIT handler for things like crash dump
        logger.error(
            f"Using custom SIGQUIT handler: {server_args.custom_sigquit_handler}"
        )
        signal.signal(signal.SIGQUIT, server_args.custom_sigquit_handler)
>>>>>>> b5d9fc87

    # Set mp start method
    mp.set_start_method("spawn", force=True)


def _launch_scheduler_processes(
    server_args: ServerArgs,
    port_args: PortArgs,
    run_scheduler_process_func: Callable,
):
    scheduler_procs = []

    if server_args.dp_size == 1:
        # Launch tensor parallel scheduler processes
        memory_saver_adapter = TorchMemorySaverAdapter.create(
            enable=server_args.enable_memory_saver
        )
        scheduler_pipe_readers = []

        pp_size_per_node = max(server_args.pp_size // server_args.nnodes, 1)
        nnodes_per_pp_rank = max(server_args.nnodes // server_args.pp_size, 1)
        pp_rank_range = range(
            pp_size_per_node * (server_args.node_rank // nnodes_per_pp_rank),
            pp_size_per_node * (server_args.node_rank // nnodes_per_pp_rank + 1),
        )

        nnodes_per_tp_group = nnodes_per_pp_rank
        tp_size_per_node = server_args.tp_size // nnodes_per_tp_group
        tp_rank_range = range(
            tp_size_per_node * (server_args.node_rank % nnodes_per_tp_group),
            tp_size_per_node * (server_args.node_rank % nnodes_per_tp_group + 1),
        )

        for pp_rank in pp_rank_range:
            for tp_rank in tp_rank_range:
                reader, writer = mp.Pipe(duplex=False)
                gpu_id = (
                    server_args.base_gpu_id
                    + ((pp_rank % pp_size_per_node) * tp_size_per_node)
                    + (tp_rank % tp_size_per_node) * server_args.gpu_id_step
                )
                moe_ep_rank = tp_rank // (server_args.tp_size // server_args.ep_size)

                with maybe_reindex_device_id(gpu_id) as gpu_id:
                    proc = mp.Process(
                        target=run_scheduler_process_func,
                        args=(
                            server_args,
                            port_args,
                            gpu_id,
                            tp_rank,
                            moe_ep_rank,
                            pp_rank,
                            None,
                            writer,
                        ),
                    )
                    with memory_saver_adapter.configure_subprocess(), numa_utils.configure_subprocess(
                        server_args, gpu_id
                    ):
                        proc.start()

                scheduler_procs.append(proc)
                scheduler_pipe_readers.append(reader)
    else:
        # Launch the data parallel controller
        reader, writer = mp.Pipe(duplex=False)
        scheduler_pipe_readers = [reader]
        proc = mp.Process(
            target=run_data_parallel_controller_process,
            kwargs=dict(
                server_args=server_args,
                port_args=port_args,
                pipe_writer=writer,
                run_scheduler_process_func=run_scheduler_process_func,
            ),
        )
        proc.start()
        scheduler_procs.append(proc)

    return scheduler_procs, scheduler_pipe_readers


def _launch_subprocesses(
    server_args: ServerArgs,
    init_tokenizer_manager_func: Callable,
    run_scheduler_process_func: Callable,
    run_detokenizer_process_func: Callable,
    port_args: Optional[PortArgs] = None,
) -> Tuple[TokenizerManager, TemplateManager, Tuple[Dict], PortArgs]:
    """
    Launch the TokenizerManager in the main process, the Scheduler in a subprocess, and the DetokenizerManager in another subprocess.
    """
    # Configure global environment
    configure_logger(server_args)
    _set_envs_and_config(server_args)
    server_args.check_server_args()

    # Allocate ports for inter-process communications
    if port_args is None:
        port_args = PortArgs.init_new(server_args)
    logger.info(f"{server_args=}")

    # Launch scheduler processes
    scheduler_procs, scheduler_pipe_readers = _launch_scheduler_processes(
        server_args=server_args,
        port_args=port_args,
        run_scheduler_process_func=run_scheduler_process_func,
    )

    if server_args.node_rank >= 1:
        # In multi-node cases, non-zero rank nodes do not need to run tokenizer or detokenizer,
        # so they can just wait here.

        for reader in scheduler_pipe_readers:
            data = reader.recv()
            assert data["status"] == "ready"

        if os.getenv("SGLANG_BLOCK_NONZERO_RANK_CHILDREN") == "0":
            # When using `Engine` as a Python API, we don't want to block here.
            return None, None, None, port_args

        launch_dummy_health_check_server(
            server_args.host, server_args.port, server_args.enable_metrics
        )

        for proc in scheduler_procs:
            proc.join()
            logger.error(
                f"Scheduler or DataParallelController {proc.pid} terminated with {proc.exitcode}"
            )
        return None, None, None, port_args

    # Launch detokenizer process
    detoken_proc = mp.Process(
        target=run_detokenizer_process_func,
        args=(
            server_args,
            port_args,
        ),
    )
    detoken_proc.start()

    # Init tokenizer manager first, as the bootstrap server is initialized here
    if server_args.tokenizer_worker_num == 1:
        tokenizer_manager, template_manager = init_tokenizer_manager_func(
            server_args, port_args
        )
    else:
        # Launch multi-tokenizer router
        tokenizer_manager = MultiTokenizerRouter(server_args, port_args)
        template_manager = None

    # Wait for the model to finish loading
    scheduler_infos = []
    for i in range(len(scheduler_pipe_readers)):
        try:
            data = scheduler_pipe_readers[i].recv()
        except EOFError:
            logger.error(
                f"Rank {i} scheduler is dead. Please check if there are relevant logs."
            )
            scheduler_procs[i].join()
            logger.error(f"Exit code: {scheduler_procs[i].exitcode}")
            raise

        if data["status"] != "ready":
            raise RuntimeError(
                "Initialization failed. Please see the error messages above."
            )
        scheduler_infos.append(data)

    # Get back some info from scheduler to tokenizer_manager
    tokenizer_manager.max_req_input_len = scheduler_infos[0]["max_req_input_len"]

    return tokenizer_manager, template_manager, scheduler_infos, port_args<|MERGE_RESOLUTION|>--- conflicted
+++ resolved
@@ -802,7 +802,6 @@
             )
             kill_process_tree(os.getpid())
 
-<<<<<<< HEAD
         # Only register signal handler if we're in the main thread
         # When running in Ray actors or other non-main threads, signal registration will fail
         try:
@@ -814,15 +813,12 @@
                 "Cannot register signal handler (not in main thread). "
                 "Signal handling will be disabled."
             )
-=======
-        signal.signal(signal.SIGQUIT, launch_phase_sigquit_handler)
     else:
         # Allow users to register a custom SIGQUIT handler for things like crash dump
         logger.error(
             f"Using custom SIGQUIT handler: {server_args.custom_sigquit_handler}"
         )
         signal.signal(signal.SIGQUIT, server_args.custom_sigquit_handler)
->>>>>>> b5d9fc87
 
     # Set mp start method
     mp.set_start_method("spawn", force=True)
