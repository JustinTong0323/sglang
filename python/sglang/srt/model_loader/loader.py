# Adapted from https://github.com/vllm-project/vllm/blob/v0.6.3.post1/vllm/model_executor/model_loader/loader.py

from __future__ import annotations

# ruff: noqa: SIM117
import collections
import dataclasses
import fnmatch
import gc
import glob
import json
import logging
import math
import os
import socket
import threading
import time
from abc import ABC, abstractmethod
from contextlib import contextmanager, suppress
from typing import (
    TYPE_CHECKING,
    Any,
    Dict,
    Generator,
    Iterable,
    List,
    Optional,
    Set,
    Tuple,
    Union,
    cast,
)

import huggingface_hub
import numpy as np
import torch

from sglang.srt.model_loader.remote_instance_weight_loader_utils import (
    RemoteInstanceWeightLoaderBackend,
    get_remote_instance_transfer_engine_info_per_rank,
    register_memory_region,
)
from sglang.srt.server_args import get_global_server_args

# Try to import accelerate (optional dependency)
try:
    from accelerate import infer_auto_device_map, init_empty_weights
    from accelerate.utils import get_max_memory

    HAS_ACCELERATE = True
except ImportError:
    HAS_ACCELERATE = False
    infer_auto_device_map = None
    init_empty_weights = None
    get_max_memory = None

from huggingface_hub import HfApi, hf_hub_download
from torch import nn
from transformers import AutoConfig, AutoModelForCausalLM, AutoTokenizer
from transformers.utils import SAFE_WEIGHTS_INDEX_NAME

from sglang.srt.configs.load_config import LoadConfig, LoadFormat
from sglang.srt.connector import (
    ConnectorType,
    create_remote_connector,
    get_connector_type,
)
from sglang.srt.connector.utils import parse_model_name
from sglang.srt.distributed import (
    get_tensor_model_parallel_rank,
    get_tensor_model_parallel_world_size,
    model_parallel_is_initialized,
)
from sglang.srt.layers.modelopt_utils import QUANT_CFG_CHOICES
from sglang.srt.layers.quantization.base_config import QuantizationConfig
from sglang.srt.model_loader.remote_instance_weight_loader_utils import (
    trigger_transferring_weights_request,
)
from sglang.srt.model_loader.utils import (
    get_model_architecture,
    post_load_weights,
    set_default_torch_dtype,
)

# Constants for memory management
DEFAULT_GPU_MEMORY_FRACTION_FOR_CALIBRATION = (
    0.8  # Reserve 20% GPU memory headroom for ModelOpt calibration
)
from sglang.srt.environ import envs
from sglang.srt.model_loader.weight_utils import (
    download_safetensors_index_file_from_hf,
    download_weights_from_hf,
    fastsafetensors_weights_iterator,
    filter_duplicate_safetensors_files,
    filter_files_not_needed_for_inference,
    get_gguf_extra_tensor_names,
    get_quant_config,
    gguf_quant_weights_iterator,
    initialize_dummy_weights,
    multi_thread_pt_weights_iterator,
    multi_thread_safetensors_weights_iterator,
    np_cache_weights_iterator,
    pt_weights_iterator,
    safetensors_weights_iterator,
    set_runai_streamer_env,
)
from sglang.srt.utils import (
    get_bool_env_var,
    get_device_capability,
    is_npu,
    is_pin_memory_available,
    rank0_log,
    set_weight_attrs,
)

if TYPE_CHECKING:
    from sglang.srt.configs.device_config import DeviceConfig
    from sglang.srt.configs.model_config import ModelConfig
    from sglang.srt.layers.quantization.base_config import QuantizationConfig

_is_npu = is_npu()
# ModelOpt: QUANT_CFG_CHOICES is imported from modelopt_utils.py
# which contains the complete mapping of quantization config choices

logger = logging.getLogger(__name__)


@contextmanager
def device_loading_context(module: torch.nn.Module, target_device: torch.device):
    if target_device.type == "cpu":
        # If target is CPU, no need to move anything
        yield module
        return

    original_infos: Dict[str, Dict] = {}

    # Store original device states and move parameters to GPU if they're on CPU
    for name, p in module.named_parameters():
        if p.device.type == "cpu":
            original_data = p.data
            device_data = p.data.to(target_device)
            original_infos[name] = dict(
                device=p.device,
                original_data=original_data,
                device_data=device_data,
            )
            p.data = device_data
        # Parameters already on target device are not touched

    try:
        yield module

    finally:
        # Restore parameters to their original devices, ignoring new parameters
        pin_memory = is_pin_memory_available()
        for name, p in module.named_parameters():
            if name in original_infos:
                original_info = original_infos[name]
                device_data = original_info["device_data"]
                original_data = original_info["original_data"]
                original_device: torch.device = original_info["device"]

                if (
                    (device_data.device == p.data.device)
                    and (device_data.data_ptr() == p.data.data_ptr())
                    and (device_data.shape == p.data.shape)
                    and (device_data.dtype == p.data.dtype)
                ):
                    original_data.copy_(p.data.to(original_data.device))
                    p.data = original_data
                elif original_device.type == "cpu":
                    # `torch.empty_like` does not support `pin_memory` argument
                    cpu_data = torch.empty_strided(
                        size=p.data.size(),
                        stride=p.data.stride(),
                        dtype=p.data.dtype,
                        layout=p.data.layout,
                        device="cpu",
                        pin_memory=pin_memory,
                    )
                    cpu_data.copy_(p.data)
                    p.data = cpu_data
                else:
                    p.data = p.data.to(original_device)
        # New parameters or parameters already on target device are untouched


logger = logging.getLogger(__name__)


def _get_quantization_config(
    model_config: ModelConfig,
    load_config: LoadConfig,
    packed_modules_mapping: Dict[str, List[str]],
    remap_prefix: Dict[str, str] | None = None,
) -> Optional[QuantizationConfig]:
    """Get the quantization config."""
    if model_config.quantization is not None:
        quant_config = get_quant_config(
            model_config, load_config, packed_modules_mapping, remap_prefix
        )
        # (yizhang2077) workaround for nvidia/Llama-4-Maverick-17B-128E-Eagle3
        if quant_config is None:
            return None
        if not _is_npu:
            major, minor = get_device_capability()

            if major is not None and minor is not None:
                assert 0 <= minor < 10
                capability = major * 10 + minor
                if capability < quant_config.get_min_capability():
                    raise ValueError(
                        f"The quantization method {model_config.quantization} "
                        "is not supported for the current GPU. "
                        f"Minimum capability: {quant_config.get_min_capability()}. "
                        f"Current capability: {capability}."
                    )
        supported_dtypes = quant_config.get_supported_act_dtypes()
        if model_config.dtype not in supported_dtypes:
            raise ValueError(
                f"{model_config.dtype} is not supported for quantization "
                f"method {model_config.quantization}. Supported dtypes: "
                f"{supported_dtypes}"
            )
        return quant_config
    return None


def _initialize_model(
    model_config: ModelConfig,
    load_config: LoadConfig,
) -> nn.Module:
    """Initialize a model with the given configurations."""
    model_class, _ = get_model_architecture(model_config)
    packed_modules_mapping = getattr(model_class, "packed_modules_mapping", {})
    remap_prefix = getattr(model_class, "remap_prefix", None)
    if _is_npu:
        packed_modules_mapping.update(
            {
                "visual": {
                    "qkv_proj": ["qkv"],
                    "gate_up_proj": ["gate_proj", "up_proj"],
                },
                "vision_model": {
                    "qkv_proj": ["q_proj", "k_proj", "v_proj"],
                    "proj": ["out_proj"],
                },
                "model": {
                    "qkv_proj": ["q_proj", "k_proj", "v_proj"],
                    "gate_up_proj": ["gate_proj", "up_proj"],
                    "fused_qkv_a_proj_with_mqa": [
                        "q_a_proj",
                        "kv_a_proj_with_mqa",
                    ],
                },
            }
        )

    quant_config = _get_quantization_config(
        model_config, load_config, packed_modules_mapping, remap_prefix
    )
    hf_to_sglang_mapper = getattr(model_class, "hf_to_sglang_mapper", None)
    # pass mappings by reference to quant_config
    if hf_to_sglang_mapper is not None and quant_config is not None:
        quant_config.apply_sglang_mapper(hf_to_sglang_mapper)

    # Build kwargs conditionally
    kwargs = {
        "config": model_config.hf_config,
        "quant_config": quant_config,
    }

    # Only add sparse head kwargs if envs.SGLANG_EMBEDDINGS_SPARSE_HEAD.is_set()
    if envs.SGLANG_EMBEDDINGS_SPARSE_HEAD.is_set():
        kwargs["sparse_head"] = envs.SGLANG_EMBEDDINGS_SPARSE_HEAD.get()
        kwargs["model_path"] = model_config.model_path

    return model_class(**kwargs)


class BaseModelLoader(ABC):
    """Base class for model loaders."""

    def __init__(self, load_config: LoadConfig):
        self.load_config = load_config

    @abstractmethod
    def download_model(self, model_config: ModelConfig) -> None:
        """Download a model so that it can be immediately loaded."""
        raise NotImplementedError

    @abstractmethod
    def load_model(
        self,
        *,
        model_config: ModelConfig,
        device_config: DeviceConfig,
    ) -> nn.Module:
        """Load a model with the given configurations."""
        raise NotImplementedError


class ServerlessLLMModelLoader(BaseModelLoader):
    """Model loader that loads weights from ServerlessLLM checkpoint store.

    This mirrors the vLLM sllm_loader behavior: each TP rank reads its own
    shard from `model_path/rank_{tp_rank}` via `sllm_store.torch.load_dict`.
    """

    def __init__(self, load_config: LoadConfig):
        super().__init__(load_config)
        if load_config.model_loader_extra_config:
            raise ValueError(
                f"Model loader extra config is not supported for load format {load_config.load_format}"
            )

    def download_model(self, model_config: ModelConfig) -> None:
        # Nothing to download; ServerlessLLM store streams tensors
        pass

    @staticmethod
    def _filter_subtensors(tensors: Dict[str, torch.Tensor]) -> Dict[str, torch.Tensor]:
        """Filter out view/sub-tensors that share storage with other tensors."""
        same_storage_groups: Dict[Any, List[Tuple[str, torch.Tensor]]] = (
            collections.defaultdict(list)
        )
        for key, tensor in tensors.items():
            if tensor.numel():
                ptr = tensor.untyped_storage().data_ptr()
                same_storage_groups[tensor.device, ptr].append((key, tensor))

        def get_end_ptr(tensor: torch.Tensor) -> int:
            return tensor.view(-1)[-1].data_ptr() + tensor.element_size()

        result: Dict[str, torch.Tensor] = {}
        for group in same_storage_groups.values():
            for k, t in group:
                a, b = t.data_ptr(), get_end_ptr(t)
                for k2, t2 in group:
                    if not t2.is_contiguous():
                        continue
                    a2, b2 = t2.data_ptr(), get_end_ptr(t2)
                    if a < a2 or b2 < b:
                        continue
                    if a2 < a or b < b2 or not t.is_contiguous():
                        break
                    if k2 < k:
                        break
                else:
                    result[k] = t
        return result

    def load_model(
        self,
        *,
        model_config: ModelConfig,
        device_config: DeviceConfig,
    ) -> nn.Module:
        try:
            from sllm_store.torch import load_dict
        except Exception as e:
            logger.error(
                f"Failed to import sllm_store.torch.load_dict: {e}, check whether sllm_store is installed correctly."
            )
            raise e

        from sglang.srt.distributed import get_tensor_model_parallel_rank

        tp_rank = get_tensor_model_parallel_rank()
        local_model_path = os.path.join(model_config.model_path, f"rank_{tp_rank}")
        model_id = self._get_model_id(local_model_path, self._get_storage_path())

        target_device = torch.device(device_config.device)
        with set_default_torch_dtype(model_config.dtype):
            model = self._initialize_model_on_cpu(model_config)

            device_map = self._build_device_map(target_device)
            try:
                sllm_state_dict = load_dict(model_id, device_map)
            except Exception as e:
                logger.error(
                    f"Failed to load model from sllm_store: {e}, check whether sllm_store server is running."
                )
                raise e

            full_state_dict = model.state_dict()
            storage_to_keys = self._build_storage_to_keys(full_state_dict)
            loaded_params = self._assign_parameters(
                model, sllm_state_dict, full_state_dict, storage_to_keys
            )
            self._assert_all_parameters_loaded(model, loaded_params)
            self._run_post_load_hooks(model, target_device, model_config)

        return model.eval()

    @staticmethod
    def save_model(
        model: torch.nn.Module,
        path: str,
    ) -> None:
        """Save current TP shard tensors to ServerlessLLM store format."""
        from sllm_store.torch import save_dict

        from sglang.srt.distributed import get_tensor_model_parallel_rank

        rank = get_tensor_model_parallel_rank()
        state_dict = ServerlessLLMModelLoader._filter_subtensors(model.state_dict())

        # Move to CPU for saving (store accepts CPU tensors)
        cpu_state: Dict[str, torch.Tensor] = {}
        for key, tensor in state_dict.items():
            cpu_state[key] = tensor.detach().to("cpu").contiguous()

        save_path = os.path.join(path, f"rank_{rank}")
        os.makedirs(save_path, exist_ok=True)
        save_dict(cpu_state, save_path)

    @staticmethod
    def _get_storage_path() -> str:
        return os.getenv("STORAGE_PATH", "./models")

    @staticmethod
    def _get_model_id(local_model_path: str, storage_path: str) -> str:
        normalized_path = os.path.normpath(local_model_path)
        normalized_storage = os.path.normpath(storage_path)
        if normalized_path.startswith(normalized_storage):
            return normalized_path[len(normalized_storage) :].lstrip(os.sep)
        return normalized_path

    def _initialize_model_on_cpu(self, model_config: ModelConfig) -> nn.Module:
        with torch.device("cpu"):
            model = _initialize_model(model_config, self.load_config)
            return model.eval()

    @staticmethod
    def _build_device_map(target_device: torch.device) -> Dict[str, int]:
        if target_device.type == "cuda":
            return {"": torch.cuda.current_device()}
        return {"": 0}

    @staticmethod
    def _build_storage_to_keys(
        state_dict: Dict[str, torch.Tensor],
    ) -> Dict[Tuple[torch.device, int], List[str]]:
        storage_to_keys: Dict[Tuple[torch.device, int], List[str]] = (
            collections.defaultdict(list)
        )
        for key, tensor in state_dict.items():
            if tensor.numel() > 0:
                storage_ptr = (tensor.device, tensor.untyped_storage().data_ptr())
                storage_to_keys[storage_ptr].append(key)
        return storage_to_keys

    @staticmethod
    def _assign_parameters(
        model: nn.Module,
        sllm_state_dict: Dict[str, torch.Tensor],
        full_state_dict: Dict[str, torch.Tensor],
        storage_to_keys: Dict[Tuple[torch.device, int], List[str]],
    ) -> Set[str]:
        loaded_params: Set[str] = set()
        for key, param in model.named_parameters(recurse=True):
            tensor = sllm_state_dict.get(key)
            if tensor is not None:
                param.data = tensor
                loaded_params.add(key)
                continue

            orig_tensor = full_state_dict.get(key)
            if orig_tensor is None or orig_tensor.numel() == 0:
                continue

            storage_ptr = (orig_tensor.device, orig_tensor.untyped_storage().data_ptr())
            for saved_key in storage_to_keys.get(storage_ptr, []):
                saved_tensor = sllm_state_dict.get(saved_key)
                if saved_tensor is None:
                    continue
                param.data = saved_tensor
                loaded_params.add(key)
                break

        return loaded_params

    @staticmethod
    def _assert_all_parameters_loaded(
        model: nn.Module, loaded_params: Set[str]
    ) -> None:
        all_param_names = set(dict(model.named_parameters()).keys())
        missing_params = all_param_names - loaded_params
        if missing_params:
            raise ValueError(
                f"Missing parameters {tuple(missing_params)} in loaded state!"
            )

    def _run_post_load_hooks(
        self, model: nn.Module, target_device: torch.device, model_config: ModelConfig
    ) -> None:
        self._apply_quantization_hooks(model, target_device)
        self._move_buffers_to_device(model, target_device)
        post_load_weights(model, model_config)

    @staticmethod
    def _apply_quantization_hooks(
        model: nn.Module, target_device: torch.device
    ) -> None:
        for _, module in model.named_modules():
            quant_method = getattr(module, "quant_method", None)
            if quant_method is None:
                continue
            with device_loading_context(module, target_device):
                quant_method.process_weights_after_loading(module)

    @staticmethod
    def _move_buffers_to_device(model: nn.Module, target_device: torch.device) -> None:
        for _, buffer in model.named_buffers(recurse=True):
            if buffer.device.type != target_device.type:
                buffer.data = buffer.data.to(target_device)


class DefaultModelLoader(BaseModelLoader):
    """Model loader that can load different file types from disk."""

    # default number of thread when enable multithread weight loading
    DEFAULT_NUM_THREADS = 8

    @dataclasses.dataclass
    class Source:
        """A source for weights."""

        model_or_path: str
        """The model ID or path."""

        revision: Optional[str]
        """The optional model revision."""

        prefix: str = ""
        """A prefix to prepend to all weights."""

        fall_back_to_pt: bool = True
        """Whether .pt weights can be used."""

        @classmethod
        def init_new(cls, model_config: ModelConfig, model):
            return cls(
                model_config.model_path,
                model_config.revision,
                prefix="",
                fall_back_to_pt=getattr(model, "fall_back_to_pt_during_load", True),
            )

    def __init__(self, load_config: LoadConfig):
        super().__init__(load_config)
        extra_config = load_config.model_loader_extra_config
        allowed_keys = {"enable_multithread_load", "num_threads"}
        unexpected_keys = set(extra_config.keys()) - allowed_keys

        if unexpected_keys:
            raise ValueError(
                f"Unexpected extra config keys for load format "
                f"{load_config.load_format}: "
                f"{unexpected_keys}"
            )

    def _maybe_download_from_modelscope(
        self, model: str, revision: Optional[str]
    ) -> Optional[str]:
        """Download model from ModelScope hub if SGLANG_USE_MODELSCOPE is True.

        Returns the path to the downloaded model, or None if the model is not
        downloaded from ModelScope."""
        if get_bool_env_var("SGLANG_USE_MODELSCOPE"):
            # download model from ModelScope hub,
            # lazy import so that modelscope is not required for normal use.
            # pylint: disable=C.
            from modelscope.hub.snapshot_download import snapshot_download

            if not os.path.exists(model):
                model_path = snapshot_download(
                    model_id=model,
                    cache_dir=self.load_config.download_dir,
                    local_files_only=huggingface_hub.constants.HF_HUB_OFFLINE,
                    revision=revision,
                    ignore_file_pattern=self.load_config.ignore_patterns,
                )
            else:
                model_path = model
            return model_path
        return None

    def _prepare_weights(
        self, model_name_or_path: str, revision: Optional[str], fall_back_to_pt: bool
    ) -> Tuple[str, List[str], bool]:
        """Prepare weights for the model.

        If the model is not local, it will be downloaded."""
        model_name_or_path = (
            self._maybe_download_from_modelscope(model_name_or_path, revision)
            or model_name_or_path
        )

        is_local = os.path.isdir(model_name_or_path)
        load_format = self.load_config.load_format
        use_safetensors = False
        index_file = SAFE_WEIGHTS_INDEX_NAME
        # Some quantized models use .pt files for storing the weights.
        if load_format == LoadFormat.AUTO:
            allow_patterns = ["*.safetensors", "*.bin"]
        elif (
            load_format == LoadFormat.SAFETENSORS
            or load_format == LoadFormat.FASTSAFETENSORS
        ):
            use_safetensors = True
            allow_patterns = ["*.safetensors"]
        elif load_format == LoadFormat.MISTRAL:
            use_safetensors = True
            allow_patterns = ["consolidated*.safetensors"]
            index_file = "consolidated.safetensors.index.json"
        elif load_format == LoadFormat.PT:
            allow_patterns = ["*.pt"]
        elif load_format == LoadFormat.NPCACHE:
            allow_patterns = ["*.bin"]
        elif load_format == LoadFormat.DUMMY:
            raise ValueError(
                f"DUMMY load_format should use DummyModelLoader and not call _prepare_weights"
            )
        else:
            raise ValueError(f"Unknown load_format: {load_format}")

        if fall_back_to_pt:
            allow_patterns += ["*.pt"]

        if not is_local:
            hf_folder = download_weights_from_hf(
                model_name_or_path,
                self.load_config.download_dir,
                allow_patterns,
                revision,
                ignore_patterns=self.load_config.ignore_patterns,
            )
        else:
            hf_folder = model_name_or_path

        hf_weights_files: List[str] = []
        for pattern in allow_patterns:
            hf_weights_files += glob.glob(os.path.join(hf_folder, pattern))
            if len(hf_weights_files) > 0:
                if pattern == "*.safetensors":
                    use_safetensors = True
                break

        if use_safetensors:
            # For models like Mistral-7B-Instruct-v0.3
            # there are both sharded safetensors files and a consolidated
            # safetensors file. Using both breaks.
            # Here, we download the `model.safetensors.index.json` and filter
            # any files not found in the index.
            if not is_local:
                download_safetensors_index_file_from_hf(
                    model_name_or_path,
                    index_file,
                    self.load_config.download_dir,
                    revision,
                )
            hf_weights_files = filter_duplicate_safetensors_files(
                hf_weights_files, hf_folder, index_file
            )
        else:
            hf_weights_files = filter_files_not_needed_for_inference(hf_weights_files)

        if len(hf_weights_files) == 0:
            raise RuntimeError(
                f"Cannot find any model weights with `{model_name_or_path}`"
            )

        return hf_folder, hf_weights_files, use_safetensors

    def _get_weights_iterator(
        self, source: "Source"
    ) -> Generator[Tuple[str, torch.Tensor], None, None]:
        """Get an iterator for the model weights based on the load format."""
        extra_config = self.load_config.model_loader_extra_config
        hf_folder, hf_weights_files, use_safetensors = self._prepare_weights(
            source.model_or_path, source.revision, source.fall_back_to_pt
        )
        if self.load_config.load_format == LoadFormat.NPCACHE:
            # Currently np_cache only support *.bin checkpoints
            assert use_safetensors is False
            weights_iterator = np_cache_weights_iterator(
                source.model_or_path,
                self.load_config.download_dir,
                hf_folder,
                hf_weights_files,
            )
        elif use_safetensors:
            weight_loader_disable_mmap = (
                get_global_server_args().weight_loader_disable_mmap
            )

            if self.load_config.load_format == LoadFormat.FASTSAFETENSORS:
                weights_iterator = fastsafetensors_weights_iterator(
                    hf_weights_files,
                )
            elif extra_config.get("enable_multithread_load"):
                weights_iterator = multi_thread_safetensors_weights_iterator(
                    hf_weights_files,
                    max_workers=extra_config.get(
                        "num_threads", self.DEFAULT_NUM_THREADS
                    ),
                    disable_mmap=weight_loader_disable_mmap,
                )
            else:
                weights_iterator = safetensors_weights_iterator(
                    hf_weights_files, disable_mmap=weight_loader_disable_mmap
                )

        else:
            if extra_config.get("enable_multithread_load"):
                weights_iterator = multi_thread_pt_weights_iterator(
                    hf_weights_files,
                    max_workers=extra_config.get(
                        "num_threads", self.DEFAULT_NUM_THREADS
                    ),
                )
            else:
                weights_iterator = pt_weights_iterator(hf_weights_files)

        if self.load_config.draft_model_idx is not None:
            import re

            pattern = r"model.mtp.layers.(\d+)."
            filtered_weights = []
            for name, tensor in weights_iterator:
                group = re.match(pattern, name)
                if group is not None:
                    idx = int(group.group(1))
                    if idx != self.load_config.draft_model_idx:
                        continue
                    new_name = name.replace(group.group(), "model.mtp.layers.0.")
                else:
                    new_name = name
                filtered_weights.append((source.prefix + new_name, tensor))
            return tuple(filtered_weights)

        # Apply the prefix.
        return ((source.prefix + name, tensor) for (name, tensor) in weights_iterator)

    def _get_all_weights(
        self,
        model_config: ModelConfig,
        model: nn.Module,
    ) -> Generator[Tuple[str, torch.Tensor], None, None]:

        primary_weights = DefaultModelLoader.Source.init_new(model_config, model)
        yield from self._get_weights_iterator(primary_weights)

        secondary_weights = cast(
            Iterable[DefaultModelLoader.Source], getattr(model, "secondary_weights", ())
        )
        for source in secondary_weights:
            yield from self._get_weights_iterator(source)

    def download_model(self, model_config: ModelConfig) -> None:
        self._prepare_weights(
            model_config.model_path, model_config.revision, fall_back_to_pt=True
        )

    def _load_modelopt_base_model(self, model_config: ModelConfig) -> nn.Module:
        """Load and prepare the base model for ModelOpt quantization.

        This method handles the common model loading logic shared between
        DefaultModelLoader (conditional) and ModelOptModelLoader (dedicated).
        """
        if not HAS_ACCELERATE:
            raise ImportError(
                "accelerate is required for ModelOpt quantization. "
                "Please install it with: pip install accelerate"
            )

        hf_config = AutoConfig.from_pretrained(
            model_config.model_path, trust_remote_code=True
        )
        with init_empty_weights():
            torch_dtype = getattr(hf_config, "torch_dtype", torch.float16)
            model = AutoModelForCausalLM.from_config(
                hf_config, torch_dtype=torch_dtype, trust_remote_code=True
            )
        max_memory = get_max_memory()
        inferred_device_map = infer_auto_device_map(model, max_memory=max_memory)

        on_cpu = "cpu" in inferred_device_map.values()
        model_kwargs = {"torch_dtype": "auto"}
        device_map = "auto"

        if on_cpu:
            for device in max_memory.keys():
                if isinstance(device, int):
                    max_memory[device] *= DEFAULT_GPU_MEMORY_FRACTION_FOR_CALIBRATION

            logger.warning(
                "Model does not fit to the GPU mem. "
                f"We apply the following memory limit for calibration: \n{max_memory}\n"
                f"If you hit GPU OOM issue, please adjust the memory fraction "
                f"(currently {DEFAULT_GPU_MEMORY_FRACTION_FOR_CALIBRATION}) or "
                "reduce the calibration `batch_size` manually."
            )
            model_kwargs["max_memory"] = max_memory

        model = AutoModelForCausalLM.from_pretrained(
            model_config.model_path,
            device_map=device_map,
            **model_kwargs,
            trust_remote_code=True,
        )
        # Handle both legacy modelopt_quant and unified quantization flags
        if hasattr(model_config, "modelopt_quant") and model_config.modelopt_quant:
            # Legacy approach
            quant_choice_str = model_config.modelopt_quant
            rank0_log(f"ModelOpt quantization requested (legacy): {quant_choice_str}")
        else:
            # Unified approach - extract quantization type
            quant_choice_str = model_config._get_modelopt_quant_type()
            rank0_log(
                f"ModelOpt quantization requested (unified): {model_config.quantization} -> {quant_choice_str}"
            )

        if not isinstance(quant_choice_str, str):
            raise TypeError(
                f"Quantization type must be a string (e.g., 'fp8'), "
                f"got {type(quant_choice_str)}"
            )

        return model

    def load_model(
        self,
        *,
        model_config: ModelConfig,
        device_config: DeviceConfig,
    ) -> nn.Module:

        if hasattr(model_config, "modelopt_quant") and model_config.modelopt_quant:
            # Load base model using shared method
            model = self._load_modelopt_base_model(model_config)
            # Note: DefaultModelLoader doesn't do additional quantization processing
            # For full ModelOpt quantization, use ModelOptModelLoader
            return model.eval()

        target_device = torch.device(device_config.device)
        with set_default_torch_dtype(model_config.dtype):
            with target_device:
                model = _initialize_model(
                    model_config,
                    self.load_config,
                )

            self.load_weights_and_postprocess(
                model, self._get_all_weights(model_config, model), target_device
            )

        return model.eval()

    @staticmethod
    def load_weights_and_postprocess(model, weights, target_device):
        model.load_weights(weights)

        for _, module in model.named_modules():
            quant_method = getattr(module, "quant_method", None)
            if quant_method is not None:
                # When quant methods need to process weights after loading
                # (for repacking, quantizing, etc), they expect parameters
                # to be on the global target device. This scope is for the
                # case where cpu offloading is used, where we will move the
                # parameters onto device for processing and back off after.
                with device_loading_context(module, target_device):
                    quant_method.process_weights_after_loading(module)
                if _is_npu:
                    torch.npu.empty_cache()


class LayeredModelLoader(DefaultModelLoader):
    """Model loader that loads weights layer by layer so that one can quantize a
    layer before loading another to make the peak memory envelope smaller."""

    def __init__(self, load_config: LoadConfig):
        # Back to the default load format
        load_config.load_format = LoadFormat.AUTO
        super().__init__(load_config)

    def load_model(
        self,
        *,
        model_config: ModelConfig,
        device_config: DeviceConfig,
    ) -> nn.Module:
        from sglang.srt.layers.torchao_utils import apply_torchao_config_to_model
        from sglang.srt.server_args import get_global_server_args

        torchao_config = get_global_server_args().torchao_config
        target_device = torch.device(device_config.device)

        with set_default_torch_dtype(model_config.dtype):
            # Create model on meta device
            with torch.device("meta"):
                model = _initialize_model(
                    model_config,
                    self.load_config,
                )

            # Check model's layered load support
            if not hasattr(model, "load_weights_to_module"):
                raise ValueError(
                    "LayeredModelLoader requires the model to have a "
                    "`load_weights_to_module` method. "
                    f"{model_config.model_path} does not support it."
                )

            # Get all weights from disk
            weights = self._get_all_weights(model_config, model)

            # Helper function to recursively fill the weights of a module
            def fill_module(module, fqn: List[str], weights):
                """
                fqn: list of strings representing the fully qualified name of `module`.
                """
                # Layer by layer
                for name, submod in module.named_children():
                    fill_module(submod, fqn + [name], weights)

                # First materialize on target device
                module.to_empty(device=target_device, recurse=False)
                fqn_path = ".".join(fqn)
                # Fill weights
                model.load_weights_to_module(
                    fqn_path,
                    weights,
                )
                # Quantize weights if applicable
                if torchao_config and "proj" in fqn_path:
                    # Note: `None` here is needed to indicate no filter, see
                    # `apply_torchao_config_to_model` for details.
                    apply_torchao_config_to_model(module, torchao_config, None)

            # Start calling on root module
            fill_module(model, [], weights)

        if torchao_config:
            model.torchao_applied = True

        return model.eval()


class QuantizedRLModelLoader(DefaultModelLoader):
    """
    Model loader for RL training with FP8 quantization (profile-free, native SGLang).

    Workflow:
      1. Initial load: Load base model → Record state → Apply FP8 quantization
      2. Training Actor in full precision
      3. Reload: Trainer sends full precision weights → Quantize to FP8 → Copy to original memory
      4. Use torch.as_strided to preserve memory locations across reloads

    Usage:
      --model-path Qwen/Qwen2.5-7B --quantization fp8 --load-format flash_rl
    """

    # Parameter attributes to record for weight reloading
    RECORDED_LOADER_KEYS = [
        "weight_loader",
        "load_qkv_weight",
        "load_column_parallel_weight",
        "load_row_parallel_weight",
        "load_merged_column_weight",
        "output_dim",
        "input_dim",
        "_assert_and_load",
    ]

    # Parameters to skip during FP8 quantization (matches FlashRL's exclude_list)
    SKIP_QUANTIZATION_PARAMS = [
        "weight_scale",
        "input_scale",
        "output_scale",
        ".bias",
        "lm_head.weight",
        "model.norm.weight",
        "embed_tokens",  # BF16 params
        "rotary_emb.inv_freq",
        "rotary_emb.cos_cached",
        "rotary_emb.sin_cached",
        "projector",
        "input_layernorm.weight",
        "post_attention_layernorm.weight",  # LayerNorms
    ]

    # Stacked parameters (Qwen2): shards loaded separately, then combined
    STACKED_PARAMS_MAPPING = [
        ("qkv_proj", ["q_proj", "k_proj", "v_proj"]),
        ("gate_up_proj", ["gate_proj", "up_proj"]),
    ]
    _QKV_SHARD_ALIASES = {
        "q_proj": "q",
        "k_proj": "k",
        "v_proj": "v",
    }

    def __init__(self, load_config: LoadConfig):
        super().__init__(load_config)
        logger.info("[QuantizedRL] Profile-free FP8 quantization enabled")
        self._initial_load_complete = False

    def _prepare_weights(
        self, model_name_or_path: str, revision: Optional[str], fall_back_to_pt: bool
    ):
        """Standard weight preparation using base model path."""
        logger.info(f"[QuantizedRL] Loading from base model: {model_name_or_path}")
        temp_config = LoadConfig(load_format=LoadFormat.AUTO)
        temp_loader = DefaultModelLoader(temp_config)
        return temp_loader._prepare_weights(
            model_name_or_path, revision, fall_back_to_pt
        )

    @staticmethod
    def _bind_method_to_cls(func, obj):
        """Bind function to object instance (for weight_loader methods)."""
        import types

        if hasattr(func, "__self__") or not callable(func):
            return func
        return types.MethodType(func, obj)

    def load_weights_and_postprocess(self, model, weights, target_device):
        """
        Initial load: Load BF16 → Record state → Apply FP8 quantization.
        Called ONCE during model initialization.
        """
        logger.info("[QuantizedRL] Initial load with FP8 quantization")

        original_load_weights = model.load_weights

        def load_weights_proxy(weights):
            if QuantizedRLModelLoader.is_reload_scenario(model):
                logger.info("[QuantizedRL] Using fast path reload in load_weights")
                QuantizedRLModelLoader.rebinding_and_load_weights(
                    model, original_load_weights, weights
                )
            else:
                original_load_weights(weights)

        model.load_weights = load_weights_proxy

        model.load_weights(weights)
        original_weights = dict(model.named_parameters())

        # Record pre-quantization state (shape/stride) for torch.as_strided reset

        model.original_weights_rebuild_keys = {}
        for name, p in original_weights.items():
            model.original_weights_rebuild_keys[name] = {
                "shape": p.shape,
                "stride": p.stride(),
                "dtype": p.dtype,
                "nbytes": p.untyped_storage().nbytes(),
            }

        # Record parameter attributes (weight_loader, etc.) before quantization
        recorded_loader = {
            k: dict() for k in QuantizedRLModelLoader.RECORDED_LOADER_KEYS
        }
        for name, p in original_weights.items():
            for key in QuantizedRLModelLoader.RECORDED_LOADER_KEYS:
                if hasattr(p, key):
                    attr = getattr(p, key)
                    if not callable(attr):
                        recorded_loader[key][name] = attr
                    elif hasattr(attr, "__self__") and p is attr.__self__:
                        recorded_loader[key][name] = attr.__func__  # Store unbound
                    else:
                        recorded_loader[key][name] = attr
        model.recorded_loader = recorded_loader

        # Apply FP8 quantization (creates new Parameters, loses attributes)
        for _, module in model.named_modules():
            quant_method = getattr(module, "quant_method", None)
            if quant_method is not None:
                with device_loading_context(module, target_device):
                    quant_method.process_weights_after_loading(module)

        model.flash_rl_initial_load_complete = True
        self._initial_load_complete = True
        logger.info("[QuantizedRL] Initial load complete")

    @staticmethod
    def is_reload_scenario(model):
        """Check if model is ready for reloading (initial load completed)."""
        return (
            hasattr(model, "original_weights_rebuild_keys")
            and hasattr(model, "recorded_loader")
            and getattr(model, "flash_rl_initial_load_complete", False)
        )

    @staticmethod
    def _is_stacked_param(name):
        """Check if parameter is stacked (qkv_proj, gate_up_proj)."""
        for stacked_name, _ in QuantizedRLModelLoader.STACKED_PARAMS_MAPPING:
            if stacked_name in name:
                return True
        return False

    @staticmethod
    def _resolve_stacked_info(name: str) -> Tuple[str, Optional[str], Optional[Any]]:
        for target, shard_names in QuantizedRLModelLoader.STACKED_PARAMS_MAPPING:
            for idx, shard in enumerate(shard_names):
                if shard in name:
                    shard_id = (
                        QuantizedRLModelLoader._QKV_SHARD_ALIASES.get(shard, shard)
                        if target == "qkv_proj"
                        else idx
                    )
                    return name.replace(shard, target), target, shard_id
        return name, None, None

    @staticmethod
    def _store_quantized_scale(
        scale_store: Dict[str, Union[torch.Tensor, Dict[Any, torch.Tensor]]],
        name: str,
        scale: torch.Tensor,
    ) -> None:
        param_name, stacked_key, shard_id = (
            QuantizedRLModelLoader._resolve_stacked_info(name)
        )
        if stacked_key is None:
            scale_store[param_name] = scale
        else:
            shard_dict = scale_store.setdefault(param_name, {})
            assert isinstance(shard_dict, dict)
            shard_dict[shard_id] = scale

    @staticmethod
    def _apply_scale_update(
        all_params: Dict[str, torch.nn.Parameter],
        param_name: str,
        scale_info: Union[torch.Tensor, Dict[Any, torch.Tensor], None],
    ) -> None:
        if scale_info is None:
            return
        # Get tp rank and size
        tp_rank = get_tensor_model_parallel_rank()
        tp_size = get_tensor_model_parallel_world_size()

        def _get_tp_sharded_scale(full_scale_tensor):
            """Get tp sharded scale from full scale tensor"""
            if tp_size == 1:
                return full_scale_tensor

            full_dim = full_scale_tensor.shape[0]
            shard_dim = full_dim // tp_size
            start_idx = tp_rank * shard_dim
            end_idx = start_idx + shard_dim
            return full_scale_tensor[start_idx:end_idx]

        if param_name.endswith(".weight"):
            scale_param_name = f"{param_name[:-7]}.weight_scale"
        else:
            scale_param_name = f"{param_name}.weight_scale"

        scale_param = all_params.get(scale_param_name)
        if scale_param is None:
            logger.warning(
                "[QuantizedRL] Scale parameter not found: %s", scale_param_name
            )
            return
        if isinstance(scale_info, torch.Tensor):
            new_scale = scale_info.t().contiguous()
            if scale_param.data.shape == new_scale.shape:
                scale_param.data.copy_(new_scale)
            else:
                logger.warning(
                    "[QuantizedRL] Scale shape mismatch for %s: expected %s, got %s",
                    scale_param_name,
                    scale_param.data.shape,
                    new_scale.shape,
                )
        else:
            stacked_key = next(
                (
                    target
                    for target, _ in QuantizedRLModelLoader.STACKED_PARAMS_MAPPING
                    if target in param_name
                ),
                None,
            )
            shard_names = next(
                (
                    names
                    for target, names in QuantizedRLModelLoader.STACKED_PARAMS_MAPPING
                    if target == stacked_key
                ),
                [],
            )
            rows_per_shard = scale_param.data.shape[-1] // max(len(shard_names), 1)
            if rows_per_shard * len(shard_names) != scale_param.data.shape[-1]:
                logger.warning(
                    f"Scale param shape {scale_param.data.shape[-1]} not divisible by {len(shard_names)}"
                )
            offset = 0
            for idx, shard in enumerate(shard_names):
                shard_id = (
                    QuantizedRLModelLoader._QKV_SHARD_ALIASES.get(shard, shard)
                    if stacked_key == "qkv_proj"
                    else idx
                )
                shard_scale = scale_info.get(shard_id)
                shard_scale = _get_tp_sharded_scale(shard_scale)
                if shard_scale is None:
                    offset += rows_per_shard
                    continue
                shard_rows = shard_scale.shape[0]
                start = offset
                end = start + shard_rows
                scale_param.data[..., start:end] = shard_scale.t().contiguous()
                offset = end

    @staticmethod
    def rebinding_and_load_weights(model, first_time_load_weights, weights):
        """
        Reload: VERL sends BF16 → Quantize to FP8 → Copy to original memory.

        Flow: Reset params → Restore attributes → Quantize in iterator → Load → Copy back
        """
        logger.info("[QuantizedRL] Reload: Updating weights with FP8 quantization")

        weights_list = list(weights)
        updated_param_names, is_last_update = (
            QuantizedRLModelLoader._get_updated_params(weights_list, model)
        )

        # Save current FP8 parameter data pointers
        existing_params = dict(model.named_parameters())
        current_param_data = {}
        for name in updated_param_names:
            if name in existing_params:
                current_param_data[name] = existing_params[name].data

        # Reset to pre-quantization shape using torch.as_strided
        # Keeps same storage, just changes view - critical for memory preservation
        for name, rebuild_info in model.original_weights_rebuild_keys.items():
            if name in updated_param_names and name in existing_params:
                existing_params[name].data = torch.as_strided(
                    # Note: avoid clone here
                    existing_params[name].data.clone(),
                    rebuild_info["shape"],
                    rebuild_info["stride"],
                )

        # Restore weight loader attributes (only if missing)
        for k, loader_dict in model.recorded_loader.items():
            for param_name, loader in loader_dict.items():
                if param_name in updated_param_names and param_name in existing_params:
                    param = existing_params[param_name]
                    if not hasattr(param, k):
                        if callable(loader):
                            if hasattr(loader, "__self__"):
                                setattr(param, k, loader)
                            else:
                                setattr(
                                    param,
                                    k,
                                    QuantizedRLModelLoader._bind_method_to_cls(
                                        loader, param
                                    ),
                                )
                        else:
                            setattr(param, k, loader)

        del existing_params

        # Quantize BF16 weights to FP8 in iterator (before weight_loader)
        # Store scales for later update
        quantized_scales: Dict[str, Union[torch.Tensor, Dict[Any, torch.Tensor]]] = {}

        def quantize_weights_iterator(weights_iter):
            """Quantize individual shards before weight_loader stacks them."""
            from sglang.srt.layers.quantization.fp8_kernel import (
                per_token_group_quant_fp8,
            )

            for name, weight in weights_iter:
                if any(
                    skip in name
                    for skip in QuantizedRLModelLoader.SKIP_QUANTIZATION_PARAMS
                ):
                    logger.info(f"[QuantizedRL] Skip: {name} ({weight.dtype})")
                    yield (name, weight)
                elif weight.dtype in [torch.bfloat16, torch.float32, torch.float16]:
                    qweight, scale = per_token_group_quant_fp8(weight, weight.shape[-1])
                    logger.info(f"[QuantizedRL] Quantize: {name} {weight.dtype}→FP8")
                    QuantizedRLModelLoader._store_quantized_scale(
                        quantized_scales, name, scale
                    )
                    yield (name, qweight)
                else:
                    logger.info(f"[QuantizedRL] Keep: {name} ({weight.dtype})")
                    yield (name, weight)

        # Load quantized weights (weight_loader stacks FP8 shards)
        first_time_load_weights(quantize_weights_iterator(iter(weights_list)))

        # Copy back to original FP8 memory locations and update scales
        all_params = dict(model.named_parameters())

        for name in updated_param_names:
            if name not in all_params or name not in current_param_data:
                continue
            if any(
                skip in name for skip in QuantizedRLModelLoader.SKIP_QUANTIZATION_PARAMS
            ):
                continue

            new_param = all_params[name]
            old_fp8_data = current_param_data[name]

            # Handle embeddings/lm_head (BF16) and quantized weights (FP8)
            if "embed_tokens" in name or "lm_head" in name:
                old_fp8_data.copy_(new_param.data)
                new_param.data = old_fp8_data
            elif (
                new_param.dtype == torch.float8_e4m3fn
                and old_fp8_data.dtype == torch.float8_e4m3fn
            ):
                # FP8: Use strided view for transposed storage
                strided_data = torch.as_strided(
                    new_param.data, old_fp8_data.shape, old_fp8_data.stride()
                )
                old_fp8_data.copy_(strided_data)
                new_param.data = old_fp8_data
                QuantizedRLModelLoader._apply_scale_update(
                    all_params,
                    name,
                    quantized_scales.get(name),
                )
            elif new_param.dtype == old_fp8_data.dtype:
                # Same dtype (LayerNorm, etc.): Direct copy
                old_fp8_data.copy_(new_param.data)
                new_param.data = old_fp8_data
            else:
                raise RuntimeError(
                    f"Unexpected dtype mismatch for {name}: "
                    f"new={new_param.dtype}, old={old_fp8_data.dtype}"
                )

        # Cleanup
        del current_param_data
        if is_last_update:
            gc.collect()
            torch.cuda.empty_cache()

        logger.info("[QuantizedRL] Reload complete")
        return updated_param_names, is_last_update

    @staticmethod
    def _get_updated_params(weights_list, model):
        """Identify which parameters need updating from incoming weights."""
        stacked_params_mapping = [
            ("qkv_proj", "q_proj", "q"),
            ("qkv_proj", "k_proj", "k"),
            ("qkv_proj", "v_proj", "v"),
            ("gate_up_proj", "gate_proj", 0),
            ("gate_up_proj", "up_proj", 1),
        ]

        params_dict = dict(model.named_parameters())
        updated_params = set()
        is_last_update = False

        for name, _ in weights_list:
            if name == "lm_head.weight":
                is_last_update = True

            if any(
                skip in name for skip in QuantizedRLModelLoader.SKIP_QUANTIZATION_PARAMS
            ):
                continue

            from sglang.srt.layers.utils import get_layer_id

            # Skip params outside layer range (for pipeline parallelism)
            layer_id = get_layer_id(name)
            if (
                layer_id is not None
                and hasattr(model, "start_layer")
                and (layer_id < model.start_layer or layer_id >= model.end_layer)
            ):
                continue

            # Skip tied embeddings and vision tower params
            if (
                hasattr(model, "config")
                and model.config.tie_word_embeddings
                and "lm_head.weight" in name
            ):
                continue
            if name.startswith("model.vision_tower") and name not in params_dict:
                continue

            # Map stacked param shards (q/k/v_proj → qkv_proj)
            mapped = False
            for param_name, weight_name, shard_id in stacked_params_mapping:
                if weight_name in name:
                    name = name.replace(weight_name, param_name)
                    if name.endswith(".bias") and name not in params_dict:
                        continue
                    updated_params.add(name)
                    mapped = True
                    break

            if not mapped:
                if name.endswith(".bias") and name not in params_dict:
                    continue
                if name in params_dict:
                    updated_params.add(name)

        return list(updated_params), is_last_update


class DummyModelLoader(BaseModelLoader):
    """Model loader that will set model weights to random values."""

    def __init__(self, load_config: LoadConfig):
        super().__init__(load_config)
        if load_config.model_loader_extra_config:
            raise ValueError(
                f"Model loader extra config is not supported for "
                f"load format {load_config.load_format}"
            )

    def download_model(self, model_config: ModelConfig) -> None:
        pass  # Nothing to download

    def load_model(
        self,
        *,
        model_config: ModelConfig,
        device_config: DeviceConfig,
    ) -> nn.Module:

        if get_bool_env_var("SGL_CPU_QUANTIZATION"):
            return load_model_with_cpu_quantization(
                self, model_config=model_config, device_config=device_config
            )

        with set_default_torch_dtype(model_config.dtype):
            with torch.device(device_config.device):
                model = _initialize_model(
                    model_config,
                    self.load_config,
                )

            for _, module in model.named_modules():
                quant_method = getattr(module, "quant_method", None)
                if quant_method is not None:
                    quant_method.process_weights_after_loading(module)

            # NOTE(woosuk): For accurate performance evaluation, we assign
            # random values to the weights.
            initialize_dummy_weights(model)

            post_load_weights(model, model_config)

        return model.eval()


class ShardedStateLoader(BaseModelLoader):
    """
    Model loader that directly loads each worker's model state dict, which
    enables a fast load path for large tensor-parallel models where each worker
    only needs to read its own shard rather than the entire checkpoint. See
    `examples/runtime/engine/save_sharded_state.py` for creating a sharded checkpoint.
    """

    DEFAULT_PATTERN = "model-rank-{rank}-part-{part}.safetensors"

    def __init__(self, load_config: LoadConfig):
        super().__init__(load_config)
        extra_config = (
            {}
            if load_config.model_loader_extra_config is None
            else load_config.model_loader_extra_config.copy()
        )
        self.pattern = extra_config.pop("pattern", self.DEFAULT_PATTERN)
        if extra_config:
            raise ValueError(
                f"Unexpected extra config keys for load format "
                f"{load_config.load_format}: "
                f"{load_config.model_loader_extra_config.keys()}"
            )

    @staticmethod
    def _filter_subtensors(tensors: Dict[str, torch.Tensor]) -> Dict[str, torch.Tensor]:
        """
        Filter out all tensors that share the same memory or a subset of the
        memory of another tensor.
        """
        same_storage_groups: Dict[Any, List[Tuple[str, torch.Tensor]]] = (
            collections.defaultdict(list)
        )
        for key, tensor in tensors.items():
            if tensor.numel():
                ptr = tensor.untyped_storage().data_ptr()
                same_storage_groups[tensor.device, ptr].append((key, tensor))

        def get_end_ptr(tensor: torch.Tensor) -> int:
            return tensor.view(-1)[-1].data_ptr() + tensor.element_size()

        result: Dict[str, torch.Tensor] = {}
        for group in same_storage_groups.values():
            for k, t in group:
                a, b = t.data_ptr(), get_end_ptr(t)
                for k2, t2 in group:
                    if not t2.is_contiguous():
                        continue
                    a2, b2 = t2.data_ptr(), get_end_ptr(t2)
                    if a < a2 or b2 < b:
                        continue
                    if a2 < a or b < b2 or not t.is_contiguous():
                        break  # t2 covers strictly more memory than t.
                    if k2 < k:
                        # Same tensors, keep the one with the smaller key.
                        break
                else:
                    result[k] = t
        return result

    def _prepare_weights(self, model_name_or_path: str, revision: Optional[str]):
        if os.path.isdir(model_name_or_path):
            return model_name_or_path
        else:
            allow_patterns = ["*.safetensors"]
            return download_weights_from_hf(
                model_name_or_path,
                self.load_config.download_dir,
                allow_patterns,
                revision,
                ignore_patterns=self.load_config.ignore_patterns,
            )

    def download_model(self, model_config: ModelConfig) -> None:
        self._prepare_weights(model_config.model_path, model_config.revision)

    def load_model(
        self,
        *,
        model_config: ModelConfig,
        device_config: DeviceConfig,
    ) -> nn.Module:
        from safetensors.torch import safe_open

        from sglang.srt.distributed import get_tensor_model_parallel_rank

        local_model_path = self._prepare_weights(
            model_config.model_path, model_config.revision
        )

        with set_default_torch_dtype(model_config.dtype):
            with torch.device(device_config.device):
                model = _initialize_model(model_config, self.load_config)
                for _, module in model.named_modules():
                    quant_method = getattr(module, "quant_method", None)
                    if quant_method is not None:
                        quant_method.process_weights_after_loading(module)
            rank = get_tensor_model_parallel_rank()
            pattern = os.path.join(
                local_model_path,
                self.pattern.format(rank=rank, part="*"),
            )
            filepaths = glob.glob(pattern)
            if not filepaths:
                # TODO: support un-sharded checkpoints too
                raise ValueError(
                    f"Could not find checkpoint files '{pattern}', only "
                    f"pre-sharded checkpoints are currently supported!"
                )
            state_dict = self._filter_subtensors(model.state_dict())
            for path in filepaths:
                with safe_open(path, framework="pt") as f:
                    for key in f.keys():  # noqa: SIM118
                        tensor = f.get_tensor(key)
                        # If loading with LoRA enabled, additional padding may
                        # be added to certain parameters. We only load into a
                        # narrowed view of the parameter data.
                        param_data = state_dict[key].data
                        param_shape = state_dict[key].shape
                        for dim, size in enumerate(tensor.shape):
                            if size < param_shape[dim]:
                                param_data = param_data.narrow(dim, 0, size)
                        if tensor.shape != param_shape:
                            logger.warning(
                                "loading tensor of shape %s into "
                                "parameter '%s' of shape %s",
                                tensor.shape,
                                key,
                                param_shape,
                            )
                        param_data.copy_(tensor)
                        state_dict.pop(key)
            if state_dict:
                raise ValueError(f"Missing keys {tuple(state_dict)} in loaded state!")

            post_load_weights(model, model_config)

        return model.eval()

    @staticmethod
    def save_model(
        model: torch.nn.Module,
        path: str,
        pattern: Optional[str] = None,
        max_size: Optional[int] = None,
    ) -> None:
        from safetensors.torch import save_file

        from sglang.srt.distributed import get_tensor_model_parallel_rank

        if pattern is None:
            pattern = ShardedStateLoader.DEFAULT_PATTERN
        rank = get_tensor_model_parallel_rank()
        part_idx = 0
        total_size = 0
        state_dict = ShardedStateLoader._filter_subtensors(model.state_dict())
        state_dict_part: Dict[str, torch.Tensor] = {}
        for key, tensor in state_dict.items():
            param_size = tensor.nelement() * tensor.element_size()
            if max_size is not None and total_size + param_size > max_size:
                filename = pattern.format(rank=rank, part=part_idx)
                save_file(
                    state_dict_part,
                    os.path.join(path, filename),
                )
                part_idx += 1
                total_size = 0
                state_dict_part = {}
            state_dict_part[key] = tensor
            total_size += param_size
        if len(state_dict_part) > 0:
            filename = pattern.format(rank=rank, part=part_idx)
            save_file(
                state_dict_part,
                os.path.join(path, filename),
            )


class BitsAndBytesModelLoader(BaseModelLoader):
    """Model loader to load model weights with BitAndBytes quantization."""

    possible_config_file_names = ["adapter_config.json"]

    default_target_modules = [
        ".gate_proj.",
        ".down_proj.",
        ".up_proj.",
        ".q_proj.",
        ".k_proj.",
        ".v_proj.",
        ".o_proj.",
        ".fc1.",
        ".fc2.",
        ".dense.",
        ".query_key_value.",
        ".qkv_proj.",
        ".dense_h_to_4h.",
        ".dense_4h_to_h.",
        ".out_proj.",
    ]

    def __init__(self, load_config: LoadConfig):
        super().__init__(load_config)

        # we don't need to quantize the whole model, only the target modules
        # that are specified in the adapter config file. If the adapter config
        # file is not provided, we will quantize the default modules.
        if (
            not load_config.model_loader_extra_config
            or "qlora_adapter_name_or_path" not in load_config.model_loader_extra_config
        ):
            self.target_modules = []
            return

        qlora_adapter = load_config.model_loader_extra_config[
            "qlora_adapter_name_or_path"
        ]

        config_file_path = self._get_config_file(qlora_adapter)

        with open(config_file_path, "r") as f:
            config = json.load(f)
            self.target_modules = config["target_modules"]

    def _get_config_file(self, qlora_adapter: str) -> str:
        is_local = os.path.isdir(qlora_adapter)
        config_file_path = None
        if is_local:
            for file in self.possible_config_file_names:
                config_file_path = os.path.join(qlora_adapter, file)
                if os.path.exists(config_file_path):
                    break
        else:
            hf_api = HfApi()
            repo_files = hf_api.list_repo_files(repo_id=qlora_adapter)
            for file in self.possible_config_file_names:
                if file in repo_files:
                    config_file_path = hf_hub_download(
                        repo_id=qlora_adapter, filename=file
                    )
                    break

        if not config_file_path:
            raise ValueError(f"Cannot find adapter config file in {qlora_adapter}")

        return config_file_path

    def _get_weight_files(
        self,
        model_name_or_path: str,
        allowed_patterns: List[str],
        revision: Optional[str] = None,
    ) -> Tuple[List[str], str]:
        """Retrieve weight files. Download the files if necessary.

        Return the weight files and the file pattern."""
        is_local = os.path.isdir(model_name_or_path)

        if is_local:
            for pattern in allowed_patterns:
                weight_files = glob.glob(os.path.join(model_name_or_path, pattern))
                if weight_files:
                    return weight_files, pattern
        else:
            hf_api = HfApi()
            repo_files = hf_api.list_repo_files(repo_id=model_name_or_path)
            for pattern in allowed_patterns:
                matching_files = fnmatch.filter(repo_files, pattern)
                if matching_files:
                    hf_folder = download_weights_from_hf(
                        model_name_or_path,
                        self.load_config.download_dir,
                        [pattern],
                        revision,
                        ignore_patterns=self.load_config.ignore_patterns,
                    )
                    return glob.glob(os.path.join(hf_folder, pattern)), pattern

        raise RuntimeError(f"No model weights found in: `{model_name_or_path}`")

    def _prepare_weights(
        self, model_name_or_path: str, revision: Optional[str]
    ) -> Tuple[List[str], bool]:
        """Prepare weight files for the model."""

        allowed_patterns = ["*.safetensors", "*.bin", "*.pt"]

        hf_weights_files, matched_pattern = self._get_weight_files(
            model_name_or_path, allowed_patterns, revision
        )

        if matched_pattern != "*.safetensors":
            hf_weights_files = filter_files_not_needed_for_inference(hf_weights_files)

        if len(hf_weights_files) == 0:
            raise RuntimeError(
                f"Cannot find any model weights with `{model_name_or_path}`"
            )

        return hf_weights_files, matched_pattern == "*.safetensors"

    def _hf_weight_iter(self, hf_weights_files, use_safetensors: bool):
        if use_safetensors:
            return safetensors_weights_iterator(hf_weights_files)
        else:
            return pt_weights_iterator(hf_weights_files)

    def _get_quantized_weights_iterator(
        self,
        model_name_or_path: str,
        revision: Optional[str],
        pre_quant: bool,
        load_8bit: bool,
    ) -> Tuple[Generator[Tuple[str, torch.Tensor], None, None], Dict[str, Any]]:
        """Get an iterator to the model weights with bitsandbytes quantization,
        as well as the quantization state dictionary."""

        # only load the bitsandbytes module when needed
        try:
            import bitsandbytes

            if bitsandbytes.__version__ < "0.44.0":
                raise ImportError(
                    "bitsandbytes version is wrong. Please "
                    "install bitsandbytes>=0.44.0."
                )
        except ImportError as err:
            raise ImportError(
                "Please install bitsandbytes>=0.44.0 via "
                "`pip install bitsandbytes>=0.44.0` to use "
                "bitsandbytes quantizer."
            ) from err

        hf_weights_files, use_safetensors = self._prepare_weights(
            model_name_or_path, revision
        )

        quant_state_dict: Dict[str, Any] = {}

        if pre_quant:
            if load_8bit:
                return (
                    self._quantized_8bit_generator(
                        hf_weights_files, use_safetensors, quant_state_dict
                    ),
                    quant_state_dict,
                )
            else:
                return (
                    self._quantized_4bit_generator(
                        hf_weights_files, use_safetensors, quant_state_dict
                    ),
                    quant_state_dict,
                )

        return (
            self._unquantized_generator(
                hf_weights_files, use_safetensors, quant_state_dict
            ),
            quant_state_dict,
        )

    def _is_8bit_weight_name(self, weight_name: str):
        quantized_suffix = {".scb", ".weight_format"}
        return any(weight_name.lower().endswith(suffix) for suffix in quantized_suffix)

    def _is_4bit_weight_name(self, weight_name: str):
        quantized_suffix = {
            "absmax",
            "quant_map",
            "nested_absmax",
            "nested_quant_map",
            "bitsandbytes",
        }
        suffix = weight_name.split(".")[-1]
        return any(q_suffix in suffix for q_suffix in quantized_suffix)

    def _quantized_8bit_generator(
        self, hf_weights_files, use_safetensors, quant_state_dict
    ) -> Generator:
        for weight_name, weight_tensor in self._hf_weight_iter(
            hf_weights_files, use_safetensors
        ):
            if not weight_name.lower().endswith(".scb"):
                continue

            weight_key = weight_name.lower().replace(".scb", ".weight")
            quant_state_dict[weight_key] = weight_tensor

        for weight_name, weight_tensor in self._hf_weight_iter(
            hf_weights_files, use_safetensors
        ):
            if self._is_8bit_weight_name(weight_name):
                continue

            if weight_name in quant_state_dict:
                set_weight_attrs(weight_tensor, {"load_in_8bit": True})
                yield weight_name, weight_tensor
            else:
                yield weight_name, weight_tensor

    def _quantized_4bit_generator(
        self, hf_weights_files, use_safetensors, quant_state_dict
    ) -> Generator:
        from bitsandbytes.functional import QuantState

        # First iterate over all quant state weights
        weight_iterator = self._hf_weight_iter(hf_weights_files, use_safetensors)
        temp_state_dict = {}
        for weight_name, weight_tensor in weight_iterator:
            if not self._is_4bit_weight_name(weight_name):
                continue
            # bitsandbytes library requires
            # weight.quant_state.bitsandbytes__* in CPU
            if "quant_state.bitsandbytes" in weight_name:
                temp_state_dict[weight_name] = weight_tensor.cpu().data
            else:
                temp_state_dict[weight_name] = weight_tensor

        # Closure to parse quant_state for each prequant weight
        def _parse_quant_state(param_name: str, temp_state_dict: Dict) -> QuantState:
            quant_state = {}
            for k in temp_state_dict:
                if param_name + "." in k:
                    quant_state[k] = temp_state_dict[k]

            return QuantState.from_dict(quant_state, device="cuda")

        # Second iterate over all prequant and normal weights
        # pre quantized weights would have a quant_state
        for weight_name, weight_tensor in self._hf_weight_iter(
            hf_weights_files, use_safetensors
        ):

            if self._is_4bit_weight_name(weight_name):
                continue

            if (f"{weight_name}.quant_state.bitsandbytes__nf4" in temp_state_dict) or (
                f"{weight_name}.quant_state.bitsandbytes__fp4" in temp_state_dict
            ):
                quant_state = _parse_quant_state(weight_name, temp_state_dict)
                quant_state_dict[weight_name] = quant_state
                yield weight_name, weight_tensor
            else:
                yield weight_name, weight_tensor

    def _unquantized_generator(
        self, hf_weights_files, use_safetensors, quant_state_dict
    ) -> Generator:
        from bitsandbytes.functional import quantize_4bit

        tp_size = get_tensor_model_parallel_world_size()
        tp_rank = get_tensor_model_parallel_rank()

        for weight_name, weight_tensor in self._hf_weight_iter(
            hf_weights_files, use_safetensors
        ):

            if any(
                target_module in weight_name for target_module in self.target_modules
            ) and weight_name.endswith(".weight"):
                weight_name = weight_name.replace(".weight", ".qweight")

                if any(
                    module in weight_name
                    for module in self.column_parallel_weights_modules
                ):

                    total_size = weight_tensor.size(-1)
                    start_index = total_size // tp_size * tp_rank
                    end_index = total_size // tp_size * (tp_rank + 1)
                    weight_sub_tensor = weight_tensor[..., start_index:end_index]

                else:
                    total_size = weight_tensor.size(0)
                    start_index = total_size // tp_size * tp_rank
                    end_index = total_size // tp_size * (tp_rank + 1)
                    weight_sub_tensor = weight_tensor[start_index:end_index, ...]

                # bitsandbytes requires data in GPU
                if weight_sub_tensor.is_cuda:
                    loaded_weight = weight_sub_tensor
                else:
                    loaded_weight = weight_sub_tensor.cuda()

                # remove the following after the issue is fixed:
                # https://github.com/bitsandbytes-foundation/bitsandbytes/issues/1342
                if loaded_weight.is_contiguous() is False:
                    loaded_weight = loaded_weight.contiguous()

                with set_default_torch_dtype(torch.float32):
                    processed_weight, quant_state = quantize_4bit(
                        loaded_weight, compress_statistics=True, quant_type="nf4"
                    )

                quant_state_dict[weight_name] = quant_state
            else:
                processed_weight = weight_tensor

            yield weight_name, processed_weight

    def _load_weights(self, model_config: ModelConfig, model: nn.Module) -> None:
        if not hasattr(model, "load_weights"):
            raise AttributeError(
                "The required method 'load_weights' is not defined in class"
                f" {type(model).__name__}."
            )

        if not hasattr(model, "bitsandbytes_stacked_params_mapping"):
            raise AttributeError(
                f"Model {type(model).__name__} does not support BitsAndBytes "
                "quantization yet."
            )

        if len(self.target_modules) == 0:
            if hasattr(model, "default_bitsandbytes_target_modules"):
                self.target_modules = model.default_bitsandbytes_target_modules
            else:
                self.target_modules = self.default_target_modules

        if hasattr(model, "column_parallel_weights_modules"):
            self.column_parallel_weights_modules = model.column_parallel_weights_modules
        else:
            self.column_parallel_weights_modules = []

        self.model_type = type(model).__name__

        logger.info(
            "Loading weights with BitsAndBytes quantization. " " May take a while ..."
        )

        quant_config = getattr(model_config.hf_config, "quantization_config", None)

        pre_quant = False
        if quant_config is not None:
            quant_method = quant_config.get("quant_method")
            if quant_method == "bitsandbytes":
                pre_quant = True
            else:
                raise ValueError(
                    f"BitsAndBytes loader does not support {quant_method} "
                    "quantization"
                )

        # The quant_states in pre_quantized models cannot work with a split
        # weight tensor. So TP does not work with pre_quantized bnb models.
        if pre_quant and get_tensor_model_parallel_world_size() > 1:
            raise ValueError(
                "Prequant BitsAndBytes models with TP is not supported."
                "Please try with PP."
            )

        load_8bit = False
        if pre_quant:
            load_8bit = quant_config.get("load_in_8bit", False)

        qweight_iterator, quant_state_dict = self._get_quantized_weights_iterator(
            model_config.model_path, model_config.revision, pre_quant, load_8bit
        )

        model.load_weights(qweight_iterator)

        torch.cuda.empty_cache()

        param_dict = dict(model.named_parameters())
        stacked_quant_state_dict: Dict[str, Dict[int, Any]] = {}
        model_type = model_config.hf_config.model_type
        for quant_param_name in quant_state_dict:
            non_stacked_param_name = quant_param_name
            if model_type == "mllama" and "vision_model" in quant_param_name:
                # adapt to VisionAttention
                quant_param_name = quant_param_name.replace(
                    "self_attn.o_proj", "self_attn.proj"
                )
            shard_index = 0
            for shard_name, (
                weight_name,
                index,
            ) in model.bitsandbytes_stacked_params_mapping.items():
                if (
                    model_type in ["qwen2_vl", "qwen2_5_vl"]
                    and "visual" in quant_param_name
                ):
                    break
                if shard_name in quant_param_name:
                    shard_index = index
                    quant_param_name = quant_param_name.replace(shard_name, weight_name)
                    break

            if (
                model_type in ["qwen2_vl", "qwen2_5_vl"]
                and "visual" in quant_param_name
            ):
                quant_param_name = quant_param_name.replace(
                    r"attn.qkv.", r"attn.qkv_proj."
                )

            if quant_param_name not in param_dict:
                raise ValueError(
                    f"Parameter {quant_param_name} not found in the model."
                )

            if quant_param_name not in stacked_quant_state_dict:
                stacked_quant_state_dict[quant_param_name] = {}

            stacked_quant_state_dict[quant_param_name][shard_index] = quant_state_dict[
                non_stacked_param_name
            ]

        # save quant_states and offsets as the attributes of the parameters
        for param_name, param in param_dict.items():
            if param_name in stacked_quant_state_dict:
                quant_states = stacked_quant_state_dict[param_name]
                set_weight_attrs(param, {"bnb_quant_state": quant_states})

                pack_ratio = getattr(param, "pack_factor", -1)
                if pack_ratio == -1:
                    raise ValueError(f"pack_factor not set for parameter {param_name}.")

                num_elements = [0] * len(quant_states)
                for seq, quant_state in quant_states.items():
                    num_elements[seq] = math.prod(quant_state.shape) // pack_ratio

                offsets = np.concatenate(([0], np.cumsum(num_elements)))
                # Make torch infer_schema happy(Compatible with vLLM)
                offsets = torch.tensor(offsets).cpu()
                set_weight_attrs(param, {"bnb_shard_offsets": offsets})

                if load_8bit:
                    set_weight_attrs(
                        param, {"matmul_state": [None] * len(quant_states)}
                    )

    def download_model(self, model_config: ModelConfig) -> None:
        self._prepare_weights(model_config.model_path, model_config.revision)

    def load_model(
        self,
        *,
        model_config: ModelConfig,
        device_config: DeviceConfig,
    ) -> nn.Module:
        with set_default_torch_dtype(model_config.dtype):
            with torch.device(device_config.device):
                model = _initialize_model(
                    model_config,
                    self.load_config,
                )

                self._load_weights(model_config, model)

        return model.eval()


class GGUFModelLoader(BaseModelLoader):
    """
    Model loader that can load GGUF files. This is useful for loading models
    that are quantized with GGUF and saved in the GGUF format. This loader
    supports loading both full models and sharded models.
    """

    def __init__(self, load_config: LoadConfig):
        super().__init__(load_config)
        if load_config.model_loader_extra_config:
            raise ValueError(
                f"Model loader extra config is not supported for "
                f"load format {load_config.load_format}"
            )

    def _prepare_weights(self, model_name_or_path: str):
        if os.path.isfile(model_name_or_path):
            return model_name_or_path
        else:
            raise ValueError(f"{model_name_or_path} is not a file.")

    def _get_gguf_weights_map(self, model_config: ModelConfig):
        """
        GGUF uses this naming convention for their tensors from HF checkpoint:
        `blk.N.BB.weight` and `blk.N.BB.bias`
        where N signifies the block number of a layer, and BB signifies the
        attention/mlp layer components.
        See "Standardized tensor names" in
        https://github.com/ggerganov/ggml/blob/master/docs/gguf.md for details.
        """

        # only load the gguf module when needed
        try:
            import gguf

            # FIXME: add version check for gguf
        except ImportError as err:
            raise ImportError(
                "Please install gguf via `pip install gguf` to use gguf quantizer."
            ) from err

        config = model_config.hf_config
        model_type = config.model_type
        # hack: ggufs have a different name than transformers
        if model_type == "cohere":
            model_type = "command-r"
        arch = None
        for key, value in gguf.MODEL_ARCH_NAMES.items():
            if value == model_type:
                arch = key
                break
        if arch is None:
            raise RuntimeError(f"Unknown gguf model_type: {model_type}")
        num_layers = config.num_hidden_layers
        name_map = gguf.get_tensor_name_map(arch, num_layers)
        with torch.device("meta"):
            dummy_model = AutoModelForCausalLM.from_config(config)
        state_dict = dummy_model.state_dict()

        gguf_to_hf_name_map = {}
        for hf_name in state_dict:
            name, suffix = hf_name.rsplit(".", 1)
            gguf_name = name_map.get_name(name)
            gguf_to_hf_name_map[f"{gguf_name}.{suffix}"] = hf_name
        return gguf_to_hf_name_map

    def _get_weights_iterator(
        self, model_name_or_path: str, gguf_to_hf_name_map: Dict[str, str]
    ) -> Generator[Tuple[str, torch.Tensor], None, None]:
        return gguf_quant_weights_iterator(model_name_or_path, gguf_to_hf_name_map)

    def download_model(self, model_config: ModelConfig) -> None:
        self._prepare_weights(model_config.model_path)

    def load_model(
        self,
        *,
        model_config: ModelConfig,
        device_config: DeviceConfig,
    ) -> nn.Module:

        local_model_path = self._prepare_weights(model_config.model_path)
        gguf_weights_map = self._get_gguf_weights_map(model_config)
        # we can only know if tie word embeddings after mapping weights
        if "lm_head.weight" in get_gguf_extra_tensor_names(
            local_model_path, gguf_weights_map
        ):
            model_config.hf_config.update({"tie_word_embeddings": True})

        target_device = torch.device(device_config.device)
        with set_default_torch_dtype(model_config.dtype):
            with target_device:
                model = _initialize_model(model_config, self.load_config)
            model.load_weights(
                self._get_weights_iterator(local_model_path, gguf_weights_map)
            )

            for _, module in model.named_modules():
                quant_method = getattr(module, "quant_method", None)
                if quant_method is not None:
                    with device_loading_context(module, target_device):
                        quant_method.process_weights_after_loading(module)
        return model


class RemoteInstanceModelLoader(BaseModelLoader):
    """Model loader that can load Tensors from remote sglang instance."""

    def __init__(self, load_config: LoadConfig):
        super().__init__(load_config)
        if load_config.model_loader_extra_config:
            raise ValueError(
                f"Model loader extra config is not supported for "
                f"load format {load_config.load_format}"
            )
        self.remote_instance_transfer_engine_weight_info = None

    def download_model(self, model_config: ModelConfig) -> None:
        raise NotImplementedError

    def load_model(
        self,
        *,
        model_config: ModelConfig,
        device_config: DeviceConfig,
    ) -> nn.Module:
        logger.info("Loading weights from remote instance ...")
        load_config = self.load_config

        assert load_config.load_format == LoadFormat.REMOTE_INSTANCE, (
            f"Model loader {self.load_config.load_format} is not supported for "
            f"load format {load_config.load_format}"
        )

        with set_default_torch_dtype(model_config.dtype):
            with torch.device(device_config.device):
                model = _initialize_model(model_config, self.load_config)

        if (
            load_config.remote_instance_weight_loader_backend
            == RemoteInstanceWeightLoaderBackend.NCCL
        ):
            model_weights = f"instance://{load_config.remote_instance_weight_loader_seed_instance_ip}:{load_config.remote_instance_weight_loader_send_weights_group_ports[load_config.tp_rank]}"
            with create_remote_connector(model_weights, device_config.device) as client:
                connector_type = get_connector_type(client)
                if connector_type == ConnectorType.INSTANCE:
                    self.load_model_from_remote_instance_by_nccl(
                        model, client, model_config, device_config
                    )
                else:
                    raise ValueError(
                        f"Unsupported connector type {connector_type} for "
                        f"remote tensor model loading."
                    )
        elif (
            load_config.remote_instance_weight_loader_backend
            == RemoteInstanceWeightLoaderBackend.TRANSFER_ENGINE
        ):
            if load_config.remote_instance_weight_loader_transfer_engine is None:
                raise RuntimeError(
                    "Transfer engine is not initialized for remote instance "
                    "model loader with `transfer_engine` backend. "
                )
            logger.info(
                "TransferEngine registering memory regions (this may take a few seconds)..."
            )
            # register memory region
            self.remote_instance_transfer_engine_weight_info = register_memory_region(
                model, load_config.remote_instance_weight_loader_transfer_engine
            )
            logger.info(
                "TransferEngine memory regions have been successfully registered."
            )

            # transfer weights
            success = self.load_model_from_remote_instance_by_transfer_engine(
                model,
                load_config.remote_instance_weight_loader_transfer_engine,
                f"http://{load_config.remote_instance_weight_loader_seed_instance_ip}:{load_config.remote_instance_weight_loader_seed_instance_service_port}",
                load_config.tp_rank,
            )
            if not success:
                raise RuntimeError(
                    "Failed to load weights from remote instance via transfer engine."
                )
        else:
            raise ValueError("Invalid remote instance weight loader backend.")

        return model.eval()

    def load_model_from_remote_instance_by_nccl(
        self, model, client, model_config: ModelConfig, device_config: DeviceConfig
    ) -> nn.Module:
        load_config = self.load_config
        instance_ip = socket.gethostbyname(socket.gethostname())
        start_build_group_tic = time.time()
        client.build_group(
            gpu_id=device_config.gpu_id,
            tp_rank=load_config.tp_rank,
            instance_ip=instance_ip,
        )
        torch.cuda.synchronize()
        end_build_group_tic = time.time()
        logger.debug(
            f"finish building group for remote instance, time used: {(end_build_group_tic - start_build_group_tic):.4f}s"
        )

        if load_config.tp_rank == 0:
            t = threading.Thread(
                target=trigger_transferring_weights_request,
                args=(
                    load_config.remote_instance_weight_loader_seed_instance_ip,
                    load_config.remote_instance_weight_loader_seed_instance_service_port,
                    load_config.remote_instance_weight_loader_send_weights_group_ports,
                    instance_ip,
                ),
            )
            t.start()

        start_get_weights_tic = time.time()
        with set_default_torch_dtype(model_config.dtype):
            for _, tensor in model.named_parameters():
                torch.distributed.broadcast(
                    tensor.data,
                    src=0,
                    group=client._model_update_group,
                )
            torch.cuda.synchronize()

            if hasattr(model, "post_load_weights"):
                model.post_load_weights()
        end_get_weights_tic = time.time()
        logger.debug(
            f"finish getting all weights from remote instance, time used: {(end_get_weights_tic - start_get_weights_tic):.4f}s"
        )
        # destroy the process group after loading weights
        torch.distributed.distributed_c10d.destroy_process_group(
            client._model_update_group
        )
        torch.cuda.empty_cache()

    def load_model_from_remote_instance_by_transfer_engine(
        self, model, transfer_engine, seed_url, tp_rank
    ) -> bool:
        # get remote weights metadata from source instance
        seed_transfer_engine_session_id, seed_transfer_engine_weight_info = (
            get_remote_instance_transfer_engine_info_per_rank(seed_url, tp_rank)
        )
        if (
            seed_transfer_engine_session_id is None
            or seed_transfer_engine_weight_info is None
        ):
            logger.error("Cannot get transfer engine session or weight info.")
            return False

        # prepare local/remote RDMA keys
        seed_ptr_list = []
        client_ptr_list = []
        client_len_list = []
        for name, tensor in model.named_parameters():
            weight_info = seed_transfer_engine_weight_info.get(name, None)
            if weight_info is None:
                logger.error(f"Cannot find weight info for {name}.")
                return False

            seed_ptr, seed_numel, seed_element_size = weight_info
            if (
                seed_numel != tensor.numel()
                or seed_element_size != tensor.element_size()
            ):
                logger.error(
                    f"Weight info does not match for {name}, "
                    f"expected ({seed_numel}, {seed_element_size}), "
                    f"got ({tensor.numel()}, {tensor.element_size()})"
                )
                return False
            client_ptr = tensor.data_ptr()
            client_len = tensor.numel() * tensor.element_size()
            seed_ptr_list.append(seed_ptr)
            client_ptr_list.append(client_ptr)
            client_len_list.append(client_len)

        # load weights from source instance through TransferEngine
        ret = transfer_engine.batch_transfer_sync_read(
            seed_transfer_engine_session_id,
            client_ptr_list,
            seed_ptr_list,
            client_len_list,
        )
        if ret < 0:
            logger.error(f"batch transfer failed, error: {ret}")
            return False

        if hasattr(model, "post_load_weights"):
            model.post_load_weights()

        return True


class RemoteModelLoader(BaseModelLoader):
    """Model loader that can load Tensors from remote database."""

    def __init__(self, load_config: LoadConfig):
        super().__init__(load_config)
        # TODO @DellCurry: move to s3 connector only
        set_runai_streamer_env(load_config)

    def _get_weights_iterator_kv(
        self,
        client,
    ) -> Generator[Tuple[str, torch.Tensor], None, None]:
        """Get an iterator for the model weights from remote storage."""
        assert get_connector_type(client) == ConnectorType.KV
        rank = get_tensor_model_parallel_rank()
        return client.weight_iterator(rank)

    def _get_weights_iterator_fs(
        self,
        client,
    ) -> Generator[Tuple[str, torch.Tensor], None, None]:
        """Get an iterator for the model weights from remote storage."""
        assert get_connector_type(client) == ConnectorType.FS
        return client.weight_iterator()

    def download_model(self, model_config: ModelConfig) -> None:
        pass

    @staticmethod
    def save_model(
        model: torch.nn.Module,
        model_path: str,
        url: str,
    ) -> None:
        with create_remote_connector(url) as client:
            assert get_connector_type(client) == ConnectorType.KV
            model_name = parse_model_name(url)
            rank = get_tensor_model_parallel_rank()
            state_dict = ShardedStateLoader._filter_subtensors(model.state_dict())
            for key, tensor in state_dict.items():
                r_key = f"{model_name}/keys/rank_{rank}/{key}"
                client.set(r_key, tensor)

            for root, _, files in os.walk(model_path):
                for file_name in files:
                    # ignore hidden files
                    if file_name.startswith("."):
                        continue
                    if os.path.splitext(file_name)[1] in (".json", ".py"):
                        file_path = os.path.join(root, file_name)
                        with open(file_path, encoding="utf-8") as file:
                            file_content = file.read()
                            f_key = f"{model_name}/files/{file_name}"
                            client.setstr(f_key, file_content)

    def _load_model_from_remote_kv(
        self, model: nn.Module, model_config: ModelConfig, client
    ):
        for _, module in model.named_modules():
            quant_method = getattr(module, "quant_method", None)
            if quant_method is not None:
                quant_method.process_weights_after_loading(module)
        weights_iterator = self._get_weights_iterator_kv(client)
        state_dict = ShardedStateLoader._filter_subtensors(model.state_dict())
        for key, tensor in weights_iterator:
            # If loading with LoRA enabled, additional padding may
            # be added to certain parameters. We only load into a
            # narrowed view of the parameter data.
            param_data = state_dict[key].data
            param_shape = state_dict[key].shape
            for dim, size in enumerate(tensor.shape):
                if size < param_shape[dim]:
                    param_data = param_data.narrow(dim, 0, size)
            if tensor.shape != param_shape:
                logger.warning(
                    "loading tensor of shape %s into " "parameter '%s' of shape %s",
                    tensor.shape,
                    key,
                    param_shape,
                )
            param_data.copy_(tensor)
            state_dict.pop(key)
        if state_dict:
            raise ValueError(f"Missing keys {tuple(state_dict)} in loaded state!")

        post_load_weights(model, model_config)

    def _load_model_from_remote_fs(
        self, model, client, model_config: ModelConfig, device_config: DeviceConfig
    ) -> nn.Module:

        target_device = torch.device(device_config.device)
        with set_default_torch_dtype(model_config.dtype):
            model.load_weights(self._get_weights_iterator_fs(client))

            for _, module in model.named_modules():
                quant_method = getattr(module, "quant_method", None)
                if quant_method is not None:
                    # When quant methods need to process weights after loading
                    # (for repacking, quantizing, etc), they expect parameters
                    # to be on the global target device. This scope is for the
                    # case where cpu offloading is used, where we will move the
                    # parameters onto device for processing and back off after.
                    with device_loading_context(module, target_device):
                        quant_method.process_weights_after_loading(module)

    def load_model(
        self,
        *,
        model_config: ModelConfig,
        device_config: DeviceConfig,
    ) -> nn.Module:
        logger.info("Loading weights from remote storage ...")
        start = time.perf_counter()
        load_config = self.load_config

        assert load_config.load_format == LoadFormat.REMOTE, (
            f"Model loader {self.load_config.load_format} is not supported for "
            f"load format {load_config.load_format}"
        )

        model_weights = model_config.model_path
        if hasattr(model_config, "model_weights"):
            model_weights = model_config.model_weights

        with set_default_torch_dtype(model_config.dtype):
            with torch.device(device_config.device):
                model = _initialize_model(model_config, self.load_config)

            with create_remote_connector(
                model_weights, device=device_config.device
            ) as client:
                connector_type = get_connector_type(client)
                if connector_type == ConnectorType.KV:
                    self._load_model_from_remote_kv(model, model_config, client)
                elif connector_type == ConnectorType.FS:
                    self._load_model_from_remote_fs(
                        model, client, model_config, device_config
                    )

        end = time.perf_counter()
        logger.info("Loaded weights from remote storage in %.2f seconds.", end - start)
        return model.eval()


def load_model_with_cpu_quantization(
    self,
    *,
    model_config: ModelConfig,
    device_config: DeviceConfig,
) -> nn.Module:
    target_device = torch.device(device_config.device)
    with set_default_torch_dtype(model_config.dtype):
        model = _initialize_model(
            model_config,
            self.load_config,
        )

        if not isinstance(self, DummyModelLoader):
            model.load_weights(self._get_all_weights(model_config, model))

        for _, module in model.named_modules():
            quant_method = getattr(module, "quant_method", None)
            if quant_method is not None:
                # When quant methods need to process weights after loading
                # (for repacking, quantizing, etc), they expect parameters
                # to be on the global target device. This scope is for the
                # case where cpu offloading is used, where we will move the
                # parameters onto device for processing and back off after.
                with device_loading_context(module, target_device):
                    quant_method.process_weights_after_loading(module)

        model.to(target_device)

    return model.eval()


class ModelOptModelLoader(DefaultModelLoader):
    """
    Model loader that applies NVIDIA Model Optimizer quantization
    """

    def __init__(self, load_config: LoadConfig):
        super().__init__(load_config)
        # Any ModelOpt specific initialization if needed

    def _setup_modelopt_quantization(
        self,
        model,
        tokenizer,
        quant_cfg,
        quantized_ckpt_restore_path: str | None = None,
        quantized_ckpt_save_path: str | None = None,
        export_path: str | None = None,
    ) -> None:
        """
        Set up ModelOpt quantization for the given model.

        Args:
            model: The model to quantize
            tokenizer: The tokenizer associated with the model
            quant_cfg: The quantization configuration
            quantized_ckpt_restore_path: Path to restore quantized checkpoint from
            quantized_ckpt_save_path: Path to save quantized checkpoint to
            export_path: Path to export the quantized model in HuggingFace format

        Raises:
            ImportError: If ModelOpt is not available
            Exception: If quantization setup fails
        """
        try:
            import modelopt.torch.opt as mto
            import modelopt.torch.quantization as mtq
            from modelopt.torch.quantization.utils import is_quantized
        except ImportError as e:
            raise ImportError(
                "ModelOpt is not available. Please install modelopt."
            ) from e

        if is_quantized(model):
            rank0_log("Model is already quantized, skipping quantization setup.")
            return
        # Restore from checkpoint if provided
        if quantized_ckpt_restore_path:
            try:
                mto.restore(model, quantized_ckpt_restore_path)
                rank0_log(
                    f"Restored quantized model from {quantized_ckpt_restore_path}"
                )

                # Export model if path provided (even when restoring from checkpoint)
                self._maybe_export_modelopt(model, export_path)
                return
            except Exception as e:
                logger.warning(
                    f"Failed to restore from {quantized_ckpt_restore_path}: {e}"
                )
                rank0_log("Proceeding with calibration-based quantization...")

        # Set up calibration-based quantization
        try:
            # Left padding tends to work better for batched generation with decoder-only LMs
            with suppress(Exception):
                tokenizer.padding_side = "left"

            from modelopt.torch.utils.dataset_utils import (
                create_forward_loop,
                get_dataset_dataloader,
            )

            # Create calibration dataloader
            calib_dataloader = get_dataset_dataloader(
                dataset_name="cnn_dailymail",  # TODO: Consider making this configurable
                tokenizer=tokenizer,
                batch_size=36,  # TODO: Consider making this configurable
                num_samples=512,  # TODO: Consider making this configurable
                device=model.device,
                include_labels=False,
            )

            calibrate_loop = create_forward_loop(dataloader=calib_dataloader)

            # Apply quantization
            mtq.quantize(model, quant_cfg, forward_loop=calibrate_loop)

            if (
                not model_parallel_is_initialized()
                or get_tensor_model_parallel_rank() == 0
            ):
                mtq.print_quant_summary(model)

            # Save checkpoint if path provided
            if quantized_ckpt_save_path:
                try:
                    mto.save(model, quantized_ckpt_save_path)
                    rank0_log(f"Quantized model saved to {quantized_ckpt_save_path}")
                except Exception as e:
                    logger.warning(
                        f"Failed to save quantized checkpoint to {quantized_ckpt_save_path}: {e}"
                    )

            # Export model if path provided
            self._maybe_export_modelopt(model, export_path)

        except Exception as e:
            raise Exception(f"Failed to set up ModelOpt quantization: {e}") from e

    def _maybe_export_modelopt(self, model, export_path: str | None) -> None:
        """Export model to HuggingFace format if export_path is provided."""
        if export_path:
            try:
                # Get the original model path from the model config
                original_model_path = getattr(self, "_original_model_path", None)
                self._export_modelopt_checkpoint(
                    model, export_path, original_model_path
                )
                rank0_log(
                    f"Quantized model exported to HuggingFace format at {export_path}"
                )
            except Exception as e:
                rank0_log(
                    f"Warning: Failed to export quantized model to {export_path}: {e}"
                )

    def _export_modelopt_checkpoint(
        self,
        model,
        export_path: str,
        model_path: str = None,
        trust_remote_code: bool = True,
    ) -> None:
        """
        Export the quantized model to HuggingFace format using ModelOpt export API.

        Args:
            model: The quantized model to export
            export_path: Directory path to export the model to
            model_path: Path to the original model (for tokenizer export)
            trust_remote_code: Whether to trust remote code for tokenizer loading

        Raises:
            ImportError: If ModelOpt export functionality is not available
            Exception: If export fails
        """
        try:
            from modelopt.torch.export import export_hf_checkpoint
            from transformers import AutoTokenizer
        except ImportError as e:
            raise ImportError(
                "ModelOpt export functionality is not available. "
                "Please ensure you have the latest version of modelopt installed."
            ) from e

        # Create export directory if it doesn't exist
        os.makedirs(export_path, exist_ok=True)

        # Export the quantized model
        export_hf_checkpoint(model, export_dir=export_path)

        # Export the tokenizer if model_path is provided
        if model_path:
            try:
                tokenizer = AutoTokenizer.from_pretrained(
                    model_path, trust_remote_code=trust_remote_code
                )
                tokenizer.save_pretrained(export_path)
                rank0_log(f"Tokenizer exported to {export_path}")
            except Exception as e:
                rank0_log(f"Warning: Failed to export tokenizer: {e}")

    def load_model(
        self,
        *,
        model_config: ModelConfig,
        device_config: DeviceConfig,
    ) -> nn.Module:

        logger.info("ModelOptModelLoader: Loading base model...")

        # Store the original model path for tokenizer export
        self._original_model_path = model_config.model_path

        # Check if model is already quantized
        if model_config._is_already_quantized():
            logger.info("Model is already quantized, loading directly...")
            # Use default loading for pre-quantized models
            return super().load_model(
                model_config=model_config, device_config=device_config
            )

        # TODO: Quantize-and-serve mode has been disabled at the ModelConfig level
        # All quantization now uses the standard workflow (quantize + export/save)
        logger.info("Standard quantization mode: Will quantize and export/save")
        return self._standard_quantization_workflow(model_config, device_config)

    def _standard_quantization_workflow(
        self, model_config: ModelConfig, device_config: DeviceConfig
    ) -> nn.Module:
        """Standard quantization workflow: quantize, save checkpoint, export, then return model."""
        # Use shared method from parent class to load base model for quantization
        model = self._load_modelopt_base_model(model_config)

        # Import ModelOpt modules
        try:
            import modelopt.torch.quantization as mtq
        except ImportError:
            logger.error(
                "NVIDIA Model Optimizer (modelopt) library not found. "
                "Please install it to use ModelOpt quantization."
            )
            raise

        # Handle both old modelopt_quant and new unified quantization flags
        if hasattr(model_config, "modelopt_quant") and model_config.modelopt_quant:
            # Legacy modelopt_quant flag
            quant_choice_str = model_config.modelopt_quant
        else:
            # Unified quantization flag - extract the type (fp8/fp4)
            quant_choice_str = model_config._get_modelopt_quant_type()

        quant_cfg_name = QUANT_CFG_CHOICES.get(quant_choice_str)
        if not quant_cfg_name:
            raise ValueError(
                f"Invalid quantization choice: '{quant_choice_str}'. "
                f"Available choices: {list(QUANT_CFG_CHOICES.keys())}"
            )

        try:
            # getattr will fetch the config object, e.g., mtq.FP8_DEFAULT_CFG
            quant_cfg = getattr(mtq, quant_cfg_name)
        except AttributeError:
            raise AttributeError(
                f"ModelOpt quantization config '{quant_cfg_name}' not found. "
                "Please verify the ModelOpt library installation."
            )

        logger.info(
            f"Quantizing model with ModelOpt using config: mtq.{quant_cfg_name}"
        )

        # Get ModelOpt configuration from LoadConfig
        modelopt_config = self.load_config.modelopt_config
        quantized_ckpt_restore_path = (
            modelopt_config.checkpoint_restore_path if modelopt_config else None
        )
        quantized_ckpt_save_path = (
            modelopt_config.checkpoint_save_path if modelopt_config else None
        )
        export_path = modelopt_config.export_path if modelopt_config else None
        tokenizer = AutoTokenizer.from_pretrained(
            model_config.model_path, use_fast=True
        )

        try:
            self._setup_modelopt_quantization(
                model,
                tokenizer,
                quant_cfg,
                quantized_ckpt_restore_path=quantized_ckpt_restore_path,
                quantized_ckpt_save_path=quantized_ckpt_save_path,
                export_path=export_path,
            )
        except Exception as e:
            logger.warning(f"ModelOpt quantization failed: {e}")
            rank0_log("Proceeding without quantization...")

        return model.eval()


def get_model_loader(
    load_config: LoadConfig, model_config: Optional[ModelConfig] = None
) -> BaseModelLoader:
    """Get a model loader based on the load format."""

    if load_config.load_format == LoadFormat.DUMMY:
        return DummyModelLoader(load_config)

    if model_config and (
        (hasattr(model_config, "modelopt_quant") and model_config.modelopt_quant)
        or model_config.quantization in ["modelopt_fp8", "modelopt_fp4", "modelopt"]
    ):
        logger.info("Using ModelOptModelLoader due to ModelOpt quantization config.")
        return ModelOptModelLoader(load_config)

    # Use ModelOptModelLoader for unified quantization flags
    if (
        model_config
        and hasattr(model_config, "quantization")
        and model_config.quantization in ["modelopt_fp8", "modelopt_fp4"]
    ):
        if model_config._is_already_quantized():
            logger.info(
                f"Using ModelOptModelLoader for pre-quantized model: {model_config.quantization}"
            )
        else:
            logger.info(
                f"Using ModelOptModelLoader for quantization: {model_config.quantization}"
            )
        return ModelOptModelLoader(load_config)

    if isinstance(load_config.load_format, type):
        return load_config.load_format(load_config)

    if load_config.load_format == LoadFormat.SHARDED_STATE:
        return ShardedStateLoader(load_config)

    if load_config.load_format == LoadFormat.BITSANDBYTES:
        return BitsAndBytesModelLoader(load_config)

    if load_config.load_format == LoadFormat.GGUF:
        return GGUFModelLoader(load_config)

    if load_config.load_format == LoadFormat.LAYERED:
        return LayeredModelLoader(load_config)

    # Check for FLASH_RL format early
    # FP8 approach: BF16/FP16 model with native FP8 quantization
    if load_config.load_format == LoadFormat.FLASH_RL:
        logger.info(
            "Using QuantizedRLModelLoader for RL training with native FP8 quantization."
        )
        logger.info(
            "FP8 approach: Model loads with native SGLang FP8 quantization. "
            "Same model path for both training and inference."
        )

        # Set quantization to FP8 for native SGLang support
        if model_config and not model_config.quantization:
            logger.info(
                "QuantizedRL: Setting quantization to fp8 (native SGLang support). "
                "Model will be loaded with FP8 infrastructure"
            )
            model_config.quantization = "fp8"

        return QuantizedRLModelLoader(load_config)

    if load_config.load_format == LoadFormat.REMOTE:
        return RemoteModelLoader(load_config)

    if load_config.load_format == LoadFormat.REMOTE_INSTANCE:
        return RemoteInstanceModelLoader(load_config)

<<<<<<< HEAD
    if load_config.load_format == LoadFormat.SERVERLESS_LLM:
        return ServerlessLLMModelLoader(load_config)
=======
    if load_config.load_format == LoadFormat.PRIVATE:
        import importlib

        try:
            module = importlib.import_module("sglang.private.private_model_loader")
            return module.PrivateModelLoader(load_config)
        except ImportError:
            raise ValueError("Failed to import sglang.private.private_model_loader")
>>>>>>> b5d9fc87

    return DefaultModelLoader(load_config)<|MERGE_RESOLUTION|>--- conflicted
+++ resolved
@@ -2945,10 +2945,9 @@
     if load_config.load_format == LoadFormat.REMOTE_INSTANCE:
         return RemoteInstanceModelLoader(load_config)
 
-<<<<<<< HEAD
     if load_config.load_format == LoadFormat.SERVERLESS_LLM:
         return ServerlessLLMModelLoader(load_config)
-=======
+
     if load_config.load_format == LoadFormat.PRIVATE:
         import importlib
 
@@ -2957,6 +2956,5 @@
             return module.PrivateModelLoader(load_config)
         except ImportError:
             raise ValueError("Failed to import sglang.private.private_model_loader")
->>>>>>> b5d9fc87
 
     return DefaultModelLoader(load_config)