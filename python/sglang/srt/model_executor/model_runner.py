# Copyright 2023-2024 SGLang Team
# Licensed under the Apache License, Version 2.0 (the "License");
# you may not use this file except in compliance with the License.
# You may obtain a copy of the License at
#
#     http://www.apache.org/licenses/LICENSE-2.0
#
# Unless required by applicable law or agreed to in writing, software
# distributed under the License is distributed on an "AS IS" BASIS,
# WITHOUT WARRANTIES OR CONDITIONS OF ANY KIND, either express or implied.
# See the License for the specific language governing permissions and
# limitations under the License.
# ==============================================================================
"""ModelRunner runs the forward passes of the models."""

import datetime
import gc
import inspect
import json
import logging
import os
import time
from dataclasses import dataclass
from typing import List, Optional, Tuple, Union

import torch
import torch.distributed as dist

from sglang.srt.configs.device_config import DeviceConfig
from sglang.srt.configs.load_config import LoadConfig
from sglang.srt.configs.model_config import AttentionArch, ModelConfig
from sglang.srt.configs.update_config import adjust_config_with_unaligned_cpu_tp
from sglang.srt.constants import GPU_MEMORY_TYPE_WEIGHTS
from sglang.srt.distributed import (
    get_tp_group,
    get_world_group,
    init_distributed_environment,
    initialize_model_parallel,
    set_custom_all_reduce,
    set_mscclpp_all_reduce,
)
from sglang.srt.distributed.parallel_state import monkey_patch_vllm_parallel_state
from sglang.srt.eplb.eplb_manager import EPLBManager
from sglang.srt.eplb.expert_distribution import (
    ExpertDistributionRecorder,
    get_global_expert_distribution_recorder,
    set_global_expert_distribution_recorder,
)
from sglang.srt.eplb.expert_location import (
    ExpertLocationMetadata,
    compute_initial_expert_location_metadata,
    get_global_expert_location_metadata,
    set_global_expert_location_metadata,
)
from sglang.srt.eplb.expert_location_updater import ExpertLocationUpdater
from sglang.srt.layers.attention.tbo_backend import TboAttnBackend
from sglang.srt.layers.dp_attention import (
    get_attention_tp_group,
    get_attention_tp_size,
    initialize_dp_attention,
)
from sglang.srt.layers.logits_processor import LogitsProcessorOutput
from sglang.srt.layers.quantization import (
    deep_gemm_wrapper,
    monkey_patch_isinstance_for_vllm_base_layer,
)
from sglang.srt.layers.sampler import Sampler
from sglang.srt.layers.torchao_utils import apply_torchao_config_to_model
from sglang.srt.layers.utils import is_sm100_supported
from sglang.srt.lora.lora_manager import LoRAManager
from sglang.srt.lora.lora_registry import LoRARef
from sglang.srt.managers.schedule_batch import (
    GLOBAL_SERVER_ARGS_KEYS,
    global_server_args_dict,
)
from sglang.srt.mem_cache.allocator import (
    BaseTokenToKVPoolAllocator,
    ElasticTokenToKVPoolAllocator,
    PagedTokenToKVPoolAllocator,
    SWATokenToKVPoolAllocator,
    TokenToKVPoolAllocator,
)
from sglang.srt.mem_cache.allocator_ascend import AscendPagedTokenToKVPoolAllocator
from sglang.srt.mem_cache.memory_pool import (
    AscendMLAPagedTokenToKVPool,
    AscendTokenToKVPool,
    DoubleSparseTokenToKVPool,
    ElasticMHATokenToKVPool,
    MHATokenToKVPool,
    MLATokenToKVPool,
    ReqToTokenPool,
    SWAKVPool,
)
from sglang.srt.model_executor.cuda_graph_runner import CudaGraphRunner
from sglang.srt.model_executor.forward_batch_info import ForwardBatch, PPProxyTensors
from sglang.srt.model_executor.npu_graph_runner import NPUGraphRunner
from sglang.srt.model_loader import get_model
from sglang.srt.model_loader.loader import DefaultModelLoader, get_model_loader
from sglang.srt.model_loader.utils import set_default_torch_dtype
from sglang.srt.model_loader.weight_utils import default_weight_loader
from sglang.srt.offloader import (
    create_offloader_from_server_args,
    get_offloader,
    set_offloader,
)
from sglang.srt.patch_torch import monkey_patch_torch_reductions
from sglang.srt.sampling.sampling_batch_info import SamplingBatchInfo
from sglang.srt.server_args import ServerArgs
from sglang.srt.speculative.spec_info import SpeculativeAlgorithm
from sglang.srt.torch_memory_saver_adapter import TorchMemorySaverAdapter
from sglang.srt.utils import (
    MultiprocessingSerializer,
    cpu_has_amx_support,
    dynamic_import,
    enable_show_time_cost,
    get_available_gpu_memory,
    get_bool_env_var,
    get_cpu_ids_by_node,
    init_custom_process_group,
    is_fa3_default_architecture,
    is_flashinfer_available,
    is_hip,
    is_hopper_with_cuda_12_3,
    is_no_spec_infer_or_topk_one,
    is_npu,
    monkey_patch_p2p_access_check,
    monkey_patch_vllm_gguf_config,
    set_cuda_arch,
)
from sglang.srt.weight_sync.tensor_bucket import (
    FlattenedTensorBucket,
    FlattenedTensorMetadata,
)

_is_hip = is_hip()
_is_npu = is_npu()
_is_cpu_amx_available = cpu_has_amx_support()

# Use a small KV cache pool size for tests in CI
SGLANG_CI_SMALL_KV_SIZE = os.getenv("SGLANG_CI_SMALL_KV_SIZE", None)

# Detect stragger ranks in model loading
UNBALANCED_MODEL_LOADING_TIMEOUT_S = 300

logger = logging.getLogger(__name__)


class RankZeroFilter(logging.Filter):
    """Filter that only allows INFO level logs from rank 0, but allows all other levels from any rank."""

    def __init__(self, is_rank_zero):
        super().__init__()
        self.is_rank_zero = is_rank_zero

    def filter(self, record):
        if record.levelno == logging.INFO:
            return self.is_rank_zero
        return True


class ModelRunner:
    """ModelRunner runs the forward passes of the models."""

    def __init__(
        self,
        model_config: ModelConfig,
        mem_fraction_static: float,
        gpu_id: int,
        tp_rank: int,
        tp_size: int,
        moe_ep_rank: int,
        moe_ep_size: int,
        pp_rank: int,
        pp_size: int,
        nccl_port: int,
        server_args: ServerArgs,
        dp_rank: Optional[int] = None,
        is_draft_worker: bool = False,
        req_to_token_pool: Optional[ReqToTokenPool] = None,
        token_to_kv_pool_allocator: Optional[BaseTokenToKVPoolAllocator] = None,
    ):
        # Parse args
        self.mem_fraction_static = mem_fraction_static
        self.device = server_args.device
        self.gpu_id = gpu_id
        self.tp_rank = tp_rank
        self.tp_size = tp_size
        self.moe_ep_rank = moe_ep_rank
        self.moe_ep_size = moe_ep_size
        self.dp_size = server_args.dp_size
        self.pp_rank = pp_rank
        self.pp_size = pp_size
        self.model_config = model_config
        self.dist_port = nccl_port
        self.server_args = server_args
        self.is_draft_worker = is_draft_worker
        self.is_generation = model_config.is_generation
        self.is_multimodal = model_config.is_multimodal
        self.is_multimodal_chunked_prefill_supported = (
            model_config.is_multimodal_chunked_prefill_supported
        )
        self.spec_algorithm = SpeculativeAlgorithm.from_string(
            server_args.speculative_algorithm
        )
        self.page_size = server_args.page_size
        self.req_to_token_pool = req_to_token_pool
        self.token_to_kv_pool_allocator = token_to_kv_pool_allocator
        self.is_hybrid = model_config.is_hybrid
        # Use environment variable to enable elastic memory
        self.is_elastic = get_bool_env_var("ENABLE_KVCACHED", "false")
        self.use_mla_backend = self.model_config.attention_arch == AttentionArch.MLA
        self.attention_chunk_size = model_config.attention_chunk_size
        self.forward_pass_id = 0

        # Apply the rank zero filter to logger
        if not any(isinstance(f, RankZeroFilter) for f in logger.filters):
            logger.addFilter(RankZeroFilter(tp_rank == 0))
        if server_args.show_time_cost:
            enable_show_time_cost()

        # Model-specific adjustment
        self.model_specific_adjustment()

        # Global vars
        global_server_args_dict.update(
            {k: getattr(server_args, k) for k in GLOBAL_SERVER_ARGS_KEYS}
            | {
                # TODO it is indeed not a "server args"
                "use_mla_backend": self.use_mla_backend,
                "speculative_algorithm": self.spec_algorithm,
            }
        )

        # Init OpenMP threads binding for CPU
        if self.device == "cpu":
            self.init_threads_binding()

        # Get memory before model loading
        min_per_gpu_memory = self.init_torch_distributed()

        # CPU offload
        set_offloader(create_offloader_from_server_args(server_args, dp_rank=dp_rank))

        # Update deep gemm configure
        if deep_gemm_wrapper.ENABLE_JIT_DEEPGEMM:
            deep_gemm_wrapper.update_deep_gemm_config(gpu_id, server_args)

        # Initialize the model runner
        self.initialize(min_per_gpu_memory)

        # Temporary cached values
        self.support_pp = (
            "pp_proxy_tensors" in inspect.signature(self.model.forward).parameters
        )

        # For weight updates
        self._model_update_group = {}

    def initialize(self, min_per_gpu_memory: float):
        server_args = self.server_args

        self.memory_saver_adapter = TorchMemorySaverAdapter.create(
            enable=self.server_args.enable_memory_saver
        )

        if not self.is_draft_worker:
            set_global_expert_location_metadata(
                compute_initial_expert_location_metadata(server_args, self.model_config)
            )
            if self.tp_rank == 0 and get_bool_env_var(
                "SGLANG_LOG_EXPERT_LOCATION_METADATA"
            ):
                logger.info(
                    f"Initial expert_location_metadata: {get_global_expert_location_metadata()}"
                )

            set_global_expert_distribution_recorder(
                ExpertDistributionRecorder.init_new(
                    server_args,
                    get_global_expert_location_metadata(),
                    rank=self.tp_rank,
                )
            )

        # Expert parallelism
        self.eplb_manager = (
            EPLBManager(self)
            if self.server_args.enable_eplb and (not self.is_draft_worker)
            else None
        )
        self.expert_location_updater = ExpertLocationUpdater()

        # Load the model
        self.sampler = Sampler()
        self.load_model()

        # Check if the model is using hybrid SWA
        if (
            not self.server_args.disable_hybrid_swa_memory
            and self.sliding_window_size is not None
            and self.sliding_window_size > 0
        ):
            architectures = self.model_config.hf_config.architectures
            if architectures and not any("Llama4" in arch for arch in architectures):
                self.is_hybrid = self.model_config.is_hybrid = True

        # For MTP models like DeepSeek-V3 or GLM-4.5, the MTP layer(s) are used separately as draft
        # models for speculative decoding. In those cases, `num_nextn_predict_layers` is used to
        # determine the number of layers.
        model_has_mtp_layers = self.model_config.num_nextn_predict_layers is not None
        model_num_layers = (
            self.model_config.num_nextn_predict_layers
            if self.is_draft_worker and model_has_mtp_layers
            else self.model_config.num_hidden_layers
        )
        self.start_layer = getattr(self.model, "start_layer", 0)
        self.end_layer = getattr(self.model, "end_layer", model_num_layers)
        self.num_effective_layers = self.end_layer - self.start_layer
        assert (
            (not model_has_mtp_layers)
            or (self.spec_algorithm.is_none())
            or (
                (not self.spec_algorithm.is_none())
                and (self.num_effective_layers == model_num_layers)
            )
        ), "PP is not compatible with MTP models."

        # Apply torchao quantization
        torchao_applied = getattr(self.model, "torchao_applied", False)
        # In layered loading, torchao may have been applied
        if not torchao_applied:
            apply_torchao_config_to_model(
                self.model, global_server_args_dict["torchao_config"]
            )

        # Apply torch TP if the model supports it
        supports_torch_tp = getattr(self.model, "supports_torch_tp", False)
        if self.tp_size > 1 and supports_torch_tp:
            self.apply_torch_tp()

        # Init lora
        if server_args.enable_lora:
            self.init_lora_manager()

        # Init memory pool and attention backends
        self.init_memory_pool(
            min_per_gpu_memory,
            server_args.max_running_requests,
            server_args.max_total_tokens,
        )
        if self.device == "cuda":
            self.init_cublas()
            self.init_attention_backend()
            self.init_device_graphs()
        elif self.device == "npu":
            self.init_attention_backend()
            self.init_device_graphs()
        else:
            self.graph_runner = None
            self.cuda_graph_mem_usage = 0
            self.init_attention_backend()

        # auxiliary hidden capture mode. TODO: expose this to server args?
        if self.spec_algorithm.is_eagle3() and not self.is_draft_worker:
            # load draft config
            draft_model_config = ModelConfig.from_server_args(
                server_args,
                model_path=(server_args.speculative_draft_model_path),
                is_draft_model=True,
            )

            try:
                # get the aux layer from draft model config
                eagle_config = getattr(
                    draft_model_config.hf_config, "eagle_config", None
                )
                eagle_aux_hidden_state_layer_ids = eagle_config[
                    "eagle_aux_hidden_state_layer_ids"
                ]
            except:
                # if there is no aux layer, set to None
                eagle_aux_hidden_state_layer_ids = None

            self.model.set_eagle3_layers_to_capture(eagle_aux_hidden_state_layer_ids)

    def model_specific_adjustment(self):
        server_args = self.server_args

        if (
            server_args.attention_backend == "intel_amx"
            and server_args.device == "cpu"
            and not _is_cpu_amx_available
        ):
            logger.info(
                "The current platform does not support Intel AMX, will fallback to torch_native backend."
            )
            server_args.attention_backend = "torch_native"

        if server_args.prefill_attention_backend is not None and (
            server_args.prefill_attention_backend
            == server_args.decode_attention_backend
        ):  # override the default attention backend
            server_args.attention_backend = server_args.prefill_attention_backend

        if (
            getattr(self.model_config.hf_config, "dual_chunk_attention_config", None)
            is not None
        ):
            if server_args.attention_backend is None:
                server_args.attention_backend = "dual_chunk_flash_attn"
                logger.info("Dual chunk attention is turned on by default.")
            elif server_args.attention_backend != "dual_chunk_flash_attn":
                raise ValueError(
                    "Dual chunk attention is enabled, but attention backend is set to "
                    f"{server_args.attention_backend}. Please set it to 'dual_chunk_flash_attn'."
                )

        if server_args.attention_backend is None:
            """
            Auto select the fastest attention backend.

            1. Models with MHA Architecture (e.g: Llama, QWen)
                1.1 We will turn on FA3 on hopper unless user use spec decode with topk > 1 or page_size > 1.
                1.2 In other cases, we will use flashinfer if available, otherwise use triton.
            2. Models with MLA Architecture and using FA3
                2.1 We will use FA3 backend on hopper.
                2.2 We will use Flashinfer backend on blackwell.
                2.3 Otherwise, we will use triton backend.
            """

            if not self.use_mla_backend:
                # MHA architecture
                if (
                    is_hopper_with_cuda_12_3()
                    and is_no_spec_infer_or_topk_one(server_args)
                    and is_fa3_default_architecture(self.model_config.hf_config)
                ):
                    server_args.attention_backend = "fa3"
                elif _is_hip:
                    server_args.attention_backend = "aiter"
                elif _is_npu:
                    server_args.attention_backend = "ascend"
                else:
                    server_args.attention_backend = (
                        "flashinfer" if is_flashinfer_available() else "triton"
                    )
            else:
                # MLA architecture
                if is_hopper_with_cuda_12_3():
                    server_args.attention_backend = "fa3"
                elif is_sm100_supported():
                    server_args.attention_backend = "flashinfer"
                elif _is_hip:
                    head_num = self.model_config.get_num_kv_heads(self.tp_size)
                    # TODO current aiter only support head number 16 or 128 head number
                    if (
                        head_num == 128 or head_num == 16
                    ) and self.spec_algorithm.is_none():
                        server_args.attention_backend = "aiter"
                    else:
                        server_args.attention_backend = "triton"
                elif _is_npu:
                    server_args.attention_backend = "ascend"
                else:
                    server_args.attention_backend = "triton"
            logger.info(
                f"Attention backend not explicitly specified. Use {server_args.attention_backend} backend by default."
            )
        elif self.use_mla_backend:
            if server_args.device != "cpu":
                if server_args.attention_backend in [
                    "aiter",
                    "flashinfer",
                    "fa3",
                    "triton",
                    "flashmla",
                    "cutlass_mla",
                    "trtllm_mla",
                    "ascend",
                ]:
                    logger.info(
                        f"MLA optimization is turned on. Use {server_args.attention_backend} backend."
                    )
                else:
                    raise ValueError(
                        f"Invalid attention backend for MLA: {server_args.attention_backend}"
                    )
            else:
                if server_args.attention_backend != "intel_amx":
                    raise ValueError(
                        "MLA optimization not supported on CPU except for intel_amx backend."
                    )

        if (
            server_args.attention_backend == "fa3"
            and server_args.kv_cache_dtype == "fp8_e5m2"
        ):
            logger.warning(
                "FlashAttention3 only supports fp8_e4m3 if using FP8; "
                "Setting attention backend to triton."
            )
            server_args.attention_backend = "triton"

        if server_args.enable_double_sparsity:
            logger.info(
                "Double sparsity optimization is turned on. Use triton backend without CUDA graph."
            )
            server_args.attention_backend = "triton"
            server_args.disable_cuda_graph = True
            if server_args.ds_heavy_channel_type is None:
                raise ValueError(
                    "Please specify the heavy channel type for double sparsity optimization."
                )
            self.init_double_sparsity_channel_config(server_args.ds_heavy_channel_type)

        if self.is_multimodal:
            if not self.is_multimodal_chunked_prefill_supported:
                server_args.chunked_prefill_size = -1
                logger.info(
                    f"Automatically turn off --chunked-prefill-size as it is not supported for "
                    f"{self.model_config.hf_config.model_type}"
                )

        if not self.use_mla_backend:
            server_args.disable_chunked_prefix_cache = True

        if not server_args.disable_chunked_prefix_cache:
            logger.info("Chunked prefix cache is turned on.")

        if server_args.attention_backend == "aiter":
            if self.model_config.context_len > 8192:
                self.mem_fraction_static *= 0.85

        if (
            server_args.enable_hierarchical_cache
            and server_args.hicache_io_backend == "kernel"
        ):
            # fix for the compatibility issue with FlashAttention3 decoding and HiCache kernel backend
            if server_args.decode_attention_backend is None:
                if not self.use_mla_backend:
                    server_args.decode_attention_backend = (
                        "flashinfer" if is_flashinfer_available() else "triton"
                    )
                else:
                    server_args.decode_attention_backend = (
                        "flashinfer" if is_sm100_supported() else "triton"
                    )
            elif server_args.decode_attention_backend == "fa3":
                server_args.hicache_io_backend = "direct"
                logger.warning(
                    "FlashAttention3 decode backend is not compatible with hierarchical cache. "
                    f"Setting hicache_io_backend to vanilla I/O, which may lead to suboptimal performance with small page sizes."
                )

    def init_torch_distributed(self):
        logger.info("Init torch distributed begin.")

        try:
            torch.get_device_module(self.device).set_device(self.gpu_id)
        except Exception:
            logger.warning(
                f"Context: {self.device=} {self.gpu_id=} {os.environ.get('CUDA_VISIBLE_DEVICES')=} {self.tp_rank=} {self.tp_size=}"
            )
            raise

        if self.device == "cuda":
            backend = "nccl"
        elif self.device == "xpu":
            backend = "xccl"
        elif self.device == "hpu":
            backend = "hccl"
        elif self.device == "cpu":
            backend = "gloo"
        elif self.device == "npu":
            backend = "hccl"

        before_avail_memory = get_available_gpu_memory(self.device, self.gpu_id)
        if not self.server_args.enable_p2p_check:
            monkey_patch_p2p_access_check()

        if self.server_args.dist_init_addr:
            dist_init_method = f"tcp://{self.server_args.dist_init_addr}"
        else:
            dist_init_method = f"tcp://127.0.0.1:{self.dist_port}"
        set_custom_all_reduce(not self.server_args.disable_custom_all_reduce)
        set_mscclpp_all_reduce(self.server_args.enable_mscclpp)

        if not self.is_draft_worker:
            if self.device == "cpu":
                if _is_cpu_amx_available:
                    # Bind OpenMP threads to CPU cores
                    torch.ops.sgl_kernel.init_cpu_threads_env(self.local_omp_cpuid)

                    # Set local size to hint SGLang to use shared memory based AllReduce
                    os.environ["LOCAL_SIZE"] = str(self.tp_size)
                    torch.ops.sgl_kernel.initialize(self.tp_size, self.tp_rank)
                else:
                    logger.warning(
                        "init_cpu_threads_env and shared memory based AllReduce is disabled since intel amx backend is not available"
                    )

            # Only initialize the distributed environment on the target model worker.
            init_distributed_environment(
                backend=backend,
                world_size=self.tp_size * self.pp_size,
                rank=self.tp_size * self.pp_rank + self.tp_rank,
                local_rank=self.gpu_id,
                distributed_init_method=dist_init_method,
                timeout=self.server_args.dist_timeout,
            )
            initialize_model_parallel(
                tensor_model_parallel_size=self.tp_size,
                pipeline_model_parallel_size=self.pp_size,
                expert_model_parallel_size=self.moe_ep_size,
                duplicate_tp_group=self.server_args.enable_pdmux,
            )
            initialize_dp_attention(
                server_args=self.server_args,
                model_config=self.model_config,
            )

        min_per_gpu_memory = get_available_gpu_memory(
            self.device,
            self.gpu_id,
            distributed=get_world_group().world_size > 1,
            cpu_group=get_world_group().cpu_group,
        )
        self.tp_group = get_tp_group()
        self.attention_tp_group = get_attention_tp_group()

        # Check memory for tensor parallelism
        local_gpu_memory = get_available_gpu_memory(self.device, self.gpu_id)
        if self.tp_size > 1 and not self.is_draft_worker:
            if min_per_gpu_memory < local_gpu_memory * 0.9:
                if get_bool_env_var("SGL_DISABLE_TP_MEMORY_INBALANCE_CHECK"):
                    logger.warning(
                        "The memory capacity is unbalanced. Some GPUs may be occupied by other processes. "
                        f"{min_per_gpu_memory=}, {local_gpu_memory=}, {local_gpu_memory * 0.9=}"
                    )
                else:
                    raise ValueError(
                        "The memory capacity is unbalanced. Some GPUs may be occupied by other processes. "
                        f"{min_per_gpu_memory=}, {local_gpu_memory=}, {local_gpu_memory * 0.9=}"
                    )

        logger.info(
            f"Init torch distributed ends. mem usage={(before_avail_memory - local_gpu_memory):.2f} GB"
        )
        return min_per_gpu_memory

    def load_model(self):
        before_avail_memory = get_available_gpu_memory(self.device, self.gpu_id)
        logger.info(
            f"Load weight begin. avail mem={get_available_gpu_memory(self.device, self.gpu_id):.2f} GB"
        )

        # This can reduce thread conflicts and speed up weight loading.
        if self.device != "cpu":
            torch.set_num_threads(1)
        if self.device == "cuda":
            if torch.cuda.get_device_capability()[0] < 8:
                logger.info(
                    "Compute capability below sm80. Use float16 due to lack of bfloat16 support."
                )
                self.server_args.dtype = "float16"
                self.model_config.dtype = torch.float16
                if torch.cuda.get_device_capability()[1] < 5:
                    raise RuntimeError("SGLang only supports sm75 and above.")

        set_cuda_arch()

        # Prepare the model config
        self.load_config = LoadConfig(
            load_format=self.server_args.load_format,
            download_dir=self.server_args.download_dir,
            model_loader_extra_config=self.server_args.model_loader_extra_config,
        )
        if self.device == "cpu":
            self.model_config = adjust_config_with_unaligned_cpu_tp(
                self.model_config, self.load_config, self.tp_size
            )
        if self.server_args.load_format == "gguf":
            monkey_patch_vllm_gguf_config()

        # Load the model
        # Remove monkey_patch when linear.py quant remove dependencies with vllm
        monkey_patch_vllm_parallel_state()
        monkey_patch_isinstance_for_vllm_base_layer()

        with self.memory_saver_adapter.region(GPU_MEMORY_TYPE_WEIGHTS):
            self.model = get_model(
                model_config=self.model_config,
                load_config=self.load_config,
                device_config=DeviceConfig(self.device),
            )
        monkey_patch_vllm_parallel_state(reverse=True)
        monkey_patch_isinstance_for_vllm_base_layer(reverse=True)

        get_offloader().post_init()

        if self.server_args.kv_cache_dtype == "fp8_e4m3":
            if self.server_args.quantization_param_path is not None:
                if callable(getattr(self.model, "load_kv_cache_scales", None)):
                    self.model.load_kv_cache_scales(
                        self.server_args.quantization_param_path
                    )
                    logger.info(
                        "Loaded KV cache scaling factors from %s",
                        self.server_args.quantization_param_path,
                    )
                else:
                    raise RuntimeError(
                        "Using FP8 KV cache and scaling factors provided but "
                        "model %s does not support loading scaling factors.",
                        self.model.__class__,
                    )
            else:
                logger.warning(
                    "Using FP8 KV cache but no scaling factors "
                    "provided. Defaulting to scaling factors of 1.0. "
                    "This may lead to less accurate results!"
                )

        # Parse other args
        self.sliding_window_size = None
        if hasattr(self.model, "get_attention_sliding_window_size"):
            self.sliding_window_size = self.model.get_attention_sliding_window_size()
        elif self.model_config.attention_chunk_size is not None:
            self.sliding_window_size = self.model_config.attention_chunk_size
            logger.info(
                f"Setting sliding_window_size to be attention_chunk_size: {self.sliding_window_size}"
            )

        self.dtype = self.model_config.dtype

        after_avail_memory = get_available_gpu_memory(self.device, self.gpu_id)
        self.weight_load_mem_usage = before_avail_memory - after_avail_memory
        logger.info(
            f"Load weight end. "
            f"type={type(self.model).__name__}, "
            f"dtype={self.dtype}, "
            f"avail mem={after_avail_memory:.2f} GB, "
            f"mem usage={self.weight_load_mem_usage:.2f} GB."
        )

        # Handle the case where some ranks do not finish loading.
        try:
            dist.monitored_barrier(
                group=get_tp_group().cpu_group,
                timeout=datetime.timedelta(seconds=UNBALANCED_MODEL_LOADING_TIMEOUT_S),
                wait_all_ranks=True,
            )
        except RuntimeError:
            raise ValueError(
                f"TP rank {self.tp_rank} could finish the model loading, but there are other ranks that didn't finish loading. It is likely due to unexpected failures (e.g., OOM) or a slow node."
            ) from None

    def update_expert_location(
        self,
        new_expert_location_metadata: ExpertLocationMetadata,
        update_layer_ids: List[int],
    ):
        self.expert_location_updater.update(
            self.model.routed_experts_weights_of_layer,
            new_expert_location_metadata,
            update_layer_ids=update_layer_ids,
            nnodes=self.server_args.nnodes,
            rank=self.tp_rank,
        )

    def update_weights_from_disk(
        self, model_path: str, load_format: str
    ) -> tuple[bool, str]:
        """Update engine weights in-place from the disk."""
        logger.info(
            f"Update engine weights online from disk begin. "
            f"avail mem={get_available_gpu_memory(self.device, self.gpu_id):.2f} GB"
        )

        target_device = torch.device(self.device)
        self.model_config.model_path = model_path
        load_config = LoadConfig(load_format=load_format)

        # Only support DefaultModelLoader for now
        loader = get_model_loader(load_config)
        if not isinstance(loader, DefaultModelLoader):
            message = f"Failed to get model loader: {loader}."
            return False, message

        def get_weight_iter(config):
            iter = loader._get_weights_iterator(
                DefaultModelLoader.Source.init_new(config, self.model)
            )
            return iter

        def model_load_weights(model, iter):
            DefaultModelLoader.load_weights_and_postprocess(model, iter, target_device)
            return model

        with set_default_torch_dtype(self.model_config.dtype):
            try:
                iter = get_weight_iter(self.model_config)
            except Exception as e:
                message = f"Failed to get weights iterator: {e}."
                return False, message
            try:
                model = model_load_weights(self.model, iter)
            except Exception as e:
                message = (
                    f"Failed to update weights: {e}.\nRolling back to original weights."
                )
                del iter
                gc.collect()
                iter = get_weight_iter(self.model_config)
                self.model = model_load_weights(self.model, iter)
                return False, message

        self.model = model
        self.server_args.model_path = model_path
        self.server_args.load_format = load_format
        self.load_config = load_config

        logger.info("Update weights end.")
        return True, "Succeeded to update model weights."

    def init_weights_update_group(
        self,
        master_address,
        master_port,
        rank_offset,
        world_size,
        group_name,
        backend="nccl",
    ):
        """Initialize the Torch process group for model parameter updates.

        `_model_update_group` is used in the RLHF workflow, where rank
        0 is the actor model in the training engine, and the other ranks are
        the inference engine, which is used for rollout.

        In the RLHF workflow, the training engine updates the model
        weights/parameters online, and broadcasts them to the inference
        engine through the `_model_update_group` process group.
        """
        assert (
            torch.distributed.is_initialized()
        ), "Default torch process group must be initialized"
        assert group_name != "", "Group name cannot be empty"

        rank = rank_offset + self.tp_rank

        logger.info(
            f"init custom process group: master_address={master_address}, master_port={master_port}, "
            f"rank_offset={rank_offset}, rank={rank}, world_size={world_size}, group_name={group_name}, backend={backend}"
        )

        try:
            self._model_update_group[group_name] = init_custom_process_group(
                backend=backend,
                init_method=f"tcp://{master_address}:{master_port}",
                world_size=world_size,
                rank=rank,
                group_name=group_name,
            )
            return True, "Succeeded to initialize custom process group."
        except Exception as e:
            message = f"Failed to initialize custom process group: {e}."
            logger.error(message)
            return False, message

    def update_weights_from_distributed(self, names, dtypes, shapes, group_name):
        """
        Update specific parameter in the model weights online
        through `_model_update_group` process group.

        Args:
            name: the name of the parameter to be updated.
            dtype: the data type of the parameter to be updated.
            shape: the shape of the parameter to be updated.
        """

        assert group_name in self._model_update_group, (
            f"Group {group_name} not in {list(self._model_update_group.keys())}. "
            "Please call `init_weights_update_group` first."
        )

        try:
            weights = []
            handles = []
            for name, dtype, shape in zip(names, dtypes, shapes):
                target_dtype = (
                    dtype if isinstance(dtype, torch.dtype) else getattr(torch, dtype)
                )
                weight = torch.empty(shape, dtype=target_dtype, device=self.device)
                handles.append(
                    torch.distributed.broadcast(
                        weight,
                        src=0,
                        group=self._model_update_group[group_name],
                        async_op=True,
                    )
                )
                weights.append((name, weight))
            for handle in handles:
                handle.wait()

            self.model.load_weights(weights)
            return True, f"Succeeded to update parameter online."

        except Exception as e:
            error_msg = (
                f"Failed to update parameter online: {e}. "
                f"The full weights of the ModelRunner are partially updated. "
                f"Please discard the whole weights."
            )
            logger.error(error_msg)
            return False, error_msg

    def update_weights_from_tensor(
        self,
        named_tensors: List[Tuple[str, Union[torch.Tensor, "LocalSerializedTensor"]]],
        load_format: Optional[str] = None,
    ):
        monkey_patch_torch_reductions()
        if load_format == "flattened_bucket":
            # Handle flattened bucket format
            return self._update_weights_from_flattened_bucket(
                flattened_tensor_bucket_dict=named_tensors
            )

        # We need to get device after patch otherwise the device would be wrong
        self.device_module = torch.get_device_module(self.device)
        infered_device = self.device_module.current_device()

        named_tensors = [
            (name, _unwrap_tensor(tensor, tp_rank=self.tp_rank, device=infered_device))
            for name, tensor in named_tensors
        ]
        if load_format == "direct":
            _model_load_weights_direct(self.model, named_tensors)
        elif load_format in self.server_args.custom_weight_loader:
            custom_loader = dynamic_import(load_format)
            custom_loader(self.model, named_tensors)
        elif load_format is None:
            self.model.load_weights(named_tensors)
        else:
            raise NotImplementedError(f"Unknown load_format={load_format}")
        return True, "Success"

    def _update_weights_from_flattened_bucket(
        self,
        flattened_tensor_bucket_dict,
    ):
        """Handle flattened bucket format for weight updates"""
        flattened_tensor = flattened_tensor_bucket_dict["flattened_tensor"]
        metadata = flattened_tensor_bucket_dict["metadata"]

        # Convert metadata dict to our format
        converted_metadata = []
        for meta in metadata:
            converted_meta = FlattenedTensorMetadata(
                name=meta.name,
                shape=meta.shape,
                dtype=meta.dtype,
                start_idx=meta.start_idx,
                end_idx=meta.end_idx,
                numel=meta.numel,
            )
            converted_metadata.append(converted_meta)

        # Create bucket and reconstruct tensors
        bucket = FlattenedTensorBucket(
            flattened_tensor=flattened_tensor, metadata=converted_metadata
        )
        reconstructed_tensors = bucket.reconstruct_tensors()

        # Load the reconstructed tensors using the standard method
        self.model.load_weights(reconstructed_tensors)

        return True, "Success"

    def get_weights_by_name(
        self, name: str, truncate_size: int = 100
    ) -> Optional[torch.Tensor]:
        """Get the weights of the parameter by its name. Similar to `get_parameter` in Hugging Face.

        Only used for unit test with an unoptimized performance.
        For optimized performance, please use torch.save and torch.load.
        """
        # TODO: (chenyang) Add support for Qwen models.
        try:
            return self.model.get_weights_by_name(
                name, truncate_size, tp_size=self.tp_size
            )
        except Exception as e:
            logger.error(f"Error when getting parameter {name}: {e}")
            return None

    def init_lora_manager(self):
        self.lora_manager = LoRAManager(
            base_model=self.model,
            base_hf_config=self.model_config.hf_config,
            max_loras_per_batch=self.server_args.max_loras_per_batch,
            load_config=self.load_config,
            dtype=self.dtype,
            lora_backend=self.server_args.lora_backend,
            tp_size=self.tp_size,
            tp_rank=self.tp_rank,
            max_lora_rank=self.server_args.max_lora_rank,
            target_modules=self.server_args.lora_target_modules,
            lora_paths=self.server_args.lora_paths,
        )

    def load_lora_adapter(self, lora_ref: LoRARef):
        """Load a new lora adapter from disk or huggingface."""

        logger.info(
            f"LoRA adapter loading starts: {lora_ref}. "
            f"avail mem={get_available_gpu_memory(self.device, self.gpu_id):.2f} GB"
        )

        result = self.lora_manager.load_lora_adapter(lora_ref)

        logger.info(
            f"LoRA adapter loading completes: {lora_ref}. "
            f"avail mem={get_available_gpu_memory(self.device, self.gpu_id):.2f} GB"
        )

        return result

    def unload_lora_adapter(self, lora_ref: LoRARef):
        """Unload a lora adapter that was previously loaded during initialization or dynamic loading."""

        logger.info(
            f"LoRA adapter unloading starts: {lora_ref}. "
            f"avail mem={get_available_gpu_memory(self.device, self.gpu_id):.2f} GB"
        )

        result = self.lora_manager.unload_lora_adapter(lora_ref)

        logger.info(
            f"LoRA adapter unloading completes: {lora_ref}. "
            f"avail mem={get_available_gpu_memory(self.device, self.gpu_id):.2f} GB"
        )

        return result

    def profile_max_num_token(self, total_gpu_memory: int):
        available_gpu_memory = get_available_gpu_memory(
            self.device,
            self.gpu_id,
            distributed=get_world_group().world_size > 1,
            cpu_group=get_world_group().cpu_group,
        )
        if self.is_draft_worker:
            num_layers = getattr(
                self.model_config.hf_config,
                "num_nextn_predict_layers",
                self.num_effective_layers,
            )
        else:
            num_layers = self.num_effective_layers
        if self.use_mla_backend:
            cell_size = (
                (self.model_config.kv_lora_rank + self.model_config.qk_rope_head_dim)
                * num_layers
                * torch._utils._element_size(self.kv_cache_dtype)
            )
        else:
            cell_size = (
                self.model_config.get_num_kv_heads(get_attention_tp_size())
                * self.model_config.head_dim
                * num_layers
                * 2
                * torch._utils._element_size(self.kv_cache_dtype)
            )
        rest_memory = available_gpu_memory - total_gpu_memory * (
            1 - self.mem_fraction_static
        )
        max_num_token = int(rest_memory * (1 << 30) // cell_size)
        return max_num_token

    def set_num_token_hybrid(self):
        if (
            "Llama4ForConditionalGeneration"
            in self.model_config.hf_config.architectures
        ):
            temp_ratio = (
                (1 - self.is_hybrid)
                + self.is_hybrid
                * self.attention_chunk_size
                / self.model_config.context_len
            )
            self.swa_max_total_num_tokens = (
                4 * self.max_total_num_tokens * temp_ratio // (3 * temp_ratio + 1)
            )
            self.full_max_total_num_tokens = (
                4 * self.max_total_num_tokens
                - 12 * self.max_total_num_tokens * temp_ratio // (3 * temp_ratio + 1)
            )
            self.swa_max_total_num_tokens = int(
                self.swa_max_total_num_tokens
                // self.server_args.page_size
                * self.server_args.page_size
            )
            self.full_max_total_num_tokens = int(
                self.full_max_total_num_tokens
                // self.server_args.page_size
                * self.server_args.page_size
            )
            self.max_total_num_tokens = self.full_max_total_num_tokens
        else:
            assert self.sliding_window_size is not None and self.sliding_window_size > 0
            full_attention_layer_ids = []
            swa_attention_layer_ids = []

            try:
                layers = self.model.model.layers
            except:
                try:
                    layers = self.model.language_model.model.layers
                except:
                    try:
                        layers = self.model.language_model.layers
                    except:
                        self.is_hybrid = False
                        return

            for layer in layers:
                if (
                    layer.self_attn.attn.sliding_window_size is None
                    or layer.self_attn.attn.sliding_window_size == -1
                ):
                    full_attention_layer_ids.append(layer.layer_id)
                else:
                    swa_attention_layer_ids.append(layer.layer_id)
            self.model_config.swa_attention_layer_ids = swa_attention_layer_ids
            self.model_config.full_attention_layer_ids = full_attention_layer_ids

            # Algorithm:
            # Existing max_total_num_tokens is per layer and assume all layers have the same number of tokens.
            # - Find total # of tokens available across layers.
            # - Calculate full_max_total_num_tokens and swa_max_total_num_tokens based on the given swa_full_tokens_ratio.
            total_tokens = (
                self.max_total_num_tokens * self.model_config.num_hidden_layers
            )
            full_layers_num = len(full_attention_layer_ids)
            swa_layers_num = len(swa_attention_layer_ids)
            swa_full_tokens_ratio = self.server_args.swa_full_tokens_ratio

            # Solve the equations:
            # 1. swa_max_total_num_tokens * swa_layers_num + full_max_total_num_tokens * full_layers_num == total_tokens
            # 2. full_max_total_num_tokens * swa_full_tokens_ratio == swa_max_total_num_tokens
            denominator = swa_full_tokens_ratio * swa_layers_num + full_layers_num
            self.full_max_total_num_tokens = int(total_tokens / denominator)
            self.swa_max_total_num_tokens = int(
                self.full_max_total_num_tokens * swa_full_tokens_ratio
            )
            self.max_total_num_tokens = self.full_max_total_num_tokens

            logger.info(
                f"Use Sliding window memory pool. full_layer_tokens={self.full_max_total_num_tokens}, swa_layer_tokens={self.swa_max_total_num_tokens}"
            )

    def init_memory_pool(
        self,
        total_gpu_memory: int,
        max_num_reqs: Optional[int] = None,
        max_total_tokens: Optional[int] = None,
    ):
        # Determine the kv cache dtype
        if self.server_args.kv_cache_dtype == "auto":
            self.kv_cache_dtype = self.dtype
        elif self.server_args.kv_cache_dtype == "fp8_e5m2":
            if _is_hip:  # Using natively supported format
                self.kv_cache_dtype = torch.float8_e5m2fnuz
            else:
                self.kv_cache_dtype = torch.float8_e5m2
        elif self.server_args.kv_cache_dtype == "fp8_e4m3":
            if _is_hip:  # Using natively supported format
                self.kv_cache_dtype = torch.float8_e4m3fnuz
            else:
                self.kv_cache_dtype = torch.float8_e4m3fn
        else:
            raise ValueError(
                f"Unsupported kv_cache_dtype: {self.server_args.kv_cache_dtype}."
            )

        self.max_total_num_tokens = self.profile_max_num_token(total_gpu_memory)
        if SGLANG_CI_SMALL_KV_SIZE:
            self.max_total_num_tokens = int(SGLANG_CI_SMALL_KV_SIZE)

        if max_num_reqs is None:
            max_num_reqs = min(
                max(
                    int(
                        self.max_total_num_tokens / self.model_config.context_len * 512
                    ),
                    2048,
                ),
                4096,
            )

        if not self.spec_algorithm.is_none():
            if self.is_draft_worker:
                self.max_total_num_tokens = self.server_args.draft_runner_cache_size
                max_num_reqs = self.server_args.max_num_reqs
            else:
                # We are sharing the `token_to_kv_pool`, and both verify and draft tokens
                # can be concurrently allocated, so we should give a headroom for it.
                self.server_args.draft_runner_cache_size = (
                    self.max_total_num_tokens
                    # draft
                    + max_num_reqs
                    * self.server_args.speculative_num_steps
                    * self.server_args.speculative_eagle_topk
                    # verify
                    + max_num_reqs * self.server_args.speculative_num_draft_tokens
                    # buffer
                    + 100
                )
                # Target worker and draft worker shares the same indices for the
                # token_to_kv_pool, so we should make sure to match max_total_num_tokens.
                self.max_total_num_tokens = self.server_args.draft_runner_cache_size
                self.server_args.max_num_reqs = max_num_reqs

        if max_total_tokens is not None:
            if max_total_tokens > self.max_total_num_tokens:
                logging.warning(
                    f"max_total_tokens={max_total_tokens} is larger than the profiled value "
                    f"{self.max_total_num_tokens}. "
                    f"Use the profiled value instead."
                )
            self.max_total_num_tokens = min(self.max_total_num_tokens, max_total_tokens)

        self.max_total_num_tokens = (
            self.max_total_num_tokens
            // self.server_args.page_size
            * self.server_args.page_size
        )
        # create token size for hybrid cache
        if self.is_hybrid:
            self.set_num_token_hybrid()

        if self.max_total_num_tokens <= 0:
            raise RuntimeError(
                "Not enough memory. Please try to increase --mem-fraction-static."
            )

        # Initialize req_to_token_pool
        if self.req_to_token_pool is None:
            # FIXME(lsyin): this is the temporary fix for the context length issue when using speculative decoding
            extra_max_context_len = 4
            if self.server_args.speculative_num_draft_tokens is not None:
                extra_max_context_len += self.server_args.speculative_num_draft_tokens

            if self.server_args.disaggregation_mode == "decode":
                from sglang.srt.disaggregation.decode import DecodeReqToTokenPool

                # subscribe memory for pre-allocated requests
                # if max_num_reqs <= 32, we pre-allocate 2x requests
                pre_alloc_size = max_num_reqs * 2 if max_num_reqs <= 32 else 0
                self.req_to_token_pool = DecodeReqToTokenPool(
                    size=max_num_reqs,
                    max_context_len=self.model_config.context_len
                    + extra_max_context_len,
                    device=self.device,
                    enable_memory_saver=self.server_args.enable_memory_saver,
                    pre_alloc_size=pre_alloc_size,
                )
            else:
                self.req_to_token_pool = ReqToTokenPool(
                    size=max_num_reqs,
                    max_context_len=self.model_config.context_len
                    + extra_max_context_len,
                    device=self.device,
                    enable_memory_saver=self.server_args.enable_memory_saver,
                )
        else:
            # Draft worker shares req_to_token_pool with the target worker.
            assert self.is_draft_worker

        # Initialize token_to_kv_pool
        if self.server_args.attention_backend == "ascend":
            if self.use_mla_backend:
                self.token_to_kv_pool = AscendMLAPagedTokenToKVPool(
                    self.max_total_num_tokens,
                    page_size=self.page_size,
                    dtype=self.kv_cache_dtype,
                    kv_lora_rank=self.model_config.kv_lora_rank,
                    qk_rope_head_dim=self.model_config.qk_rope_head_dim,
                    layer_num=self.num_effective_layers,
                    device=self.device,
                    enable_memory_saver=self.server_args.enable_memory_saver,
                    start_layer=self.start_layer,
                    end_layer=self.end_layer,
                )
            else:
                self.token_to_kv_pool = AscendTokenToKVPool(
                    self.max_total_num_tokens,
                    page_size=self.page_size,
                    dtype=self.kv_cache_dtype,
                    head_num=self.model_config.get_num_kv_heads(
                        get_attention_tp_size()
                    ),
                    head_dim=self.model_config.head_dim,
                    layer_num=self.model_config.num_hidden_layers,
                    device=self.device,
                    enable_memory_saver=self.server_args.enable_memory_saver,
                )
        elif self.use_mla_backend:
            self.token_to_kv_pool = MLATokenToKVPool(
                self.max_total_num_tokens,
                page_size=self.page_size,
                dtype=self.kv_cache_dtype,
                kv_lora_rank=self.model_config.kv_lora_rank,
                qk_rope_head_dim=self.model_config.qk_rope_head_dim,
                layer_num=self.num_effective_layers,
                device=self.device,
                enable_memory_saver=self.server_args.enable_memory_saver,
                start_layer=self.start_layer,
                end_layer=self.end_layer,
            )
        elif self.server_args.enable_double_sparsity:
            self.token_to_kv_pool = DoubleSparseTokenToKVPool(
                self.max_total_num_tokens,
                page_size=self.page_size,
                dtype=self.kv_cache_dtype,
                head_num=self.model_config.get_num_kv_heads(get_attention_tp_size()),
                head_dim=self.model_config.head_dim,
                layer_num=self.num_effective_layers,
                device=self.device,
                heavy_channel_num=self.server_args.ds_heavy_channel_num,
                enable_memory_saver=self.server_args.enable_memory_saver,
                start_layer=self.start_layer,
                end_layer=self.end_layer,
            )
        else:
            if self.is_hybrid:
                self.token_to_kv_pool = SWAKVPool(
                    size=self.full_max_total_num_tokens,
                    size_swa=self.swa_max_total_num_tokens,
                    dtype=self.kv_cache_dtype,
                    head_num=self.model_config.get_num_kv_heads(
                        get_attention_tp_size()
                    ),
                    head_dim=self.model_config.head_dim,
                    swa_attention_layer_ids=self.model_config.swa_attention_layer_ids,
                    full_attention_layer_ids=self.model_config.full_attention_layer_ids,
                    enable_kvcache_transpose=False,
                    device=self.device,
                )
            else:
                mha_token_to_kv_pool_args = dict(
                    size=self.max_total_num_tokens,
                    page_size=self.page_size,
                    dtype=self.kv_cache_dtype,
                    head_num=self.model_config.get_num_kv_heads(
                        get_attention_tp_size()
                    ),
                    head_dim=self.model_config.head_dim,
                    layer_num=self.num_effective_layers,
                    device=self.device,
                    enable_memory_saver=self.server_args.enable_memory_saver,
                    start_layer=self.start_layer,
                    end_layer=self.end_layer,
                )
                if not self.is_elastic:
                    self.token_to_kv_pool = MHATokenToKVPool(
                        **mha_token_to_kv_pool_args
                    )
                else:
                    # add enable overlap schedule args to elastic mha token to kv pool
                    elastic_mha_token_to_kv_pool_args = mha_token_to_kv_pool_args
                    elastic_mha_token_to_kv_pool_args["enable_overlap_schedule"] = (
                        not self.server_args.disable_overlap_schedule
                    )
                    self.token_to_kv_pool = ElasticMHATokenToKVPool(
                        **elastic_mha_token_to_kv_pool_args
                    )

        # Initialize token_to_kv_pool_allocator
        need_sort = self.server_args.disaggregation_mode in ("decode", "prefill")
        if self.token_to_kv_pool_allocator is None:
<<<<<<< HEAD
            if self.page_size == 1:
                if self.is_hybrid:
                    self.token_to_kv_pool_allocator = SWATokenToKVPoolAllocator(
                        self.full_max_total_num_tokens,
                        self.swa_max_total_num_tokens,
                        dtype=self.kv_cache_dtype,
                        device=self.device,
                        kvcache=self.token_to_kv_pool,
                    )
                else:
                    allocator_cls = (
                        ElasticTokenToKVPoolAllocator
                        if self.is_elastic
                        else TokenToKVPoolAllocator
                    )
                    self.token_to_kv_pool_allocator = allocator_cls(
                        self.max_total_num_tokens,
                        dtype=self.kv_cache_dtype,
                        device=self.device,
                        kvcache=self.token_to_kv_pool,
                    )
=======
            if self.server_args.attention_backend == "ascend":
                self.token_to_kv_pool_allocator = AscendPagedTokenToKVPoolAllocator(
                    self.max_total_num_tokens,
                    page_size=self.page_size,
                    dtype=self.kv_cache_dtype,
                    device=self.device,
                    kvcache=self.token_to_kv_pool,
                    need_sort=need_sort,
                )
>>>>>>> 79e6a8a6
            else:
                if self.page_size == 1:
                    if self.is_hybrid:
                        self.token_to_kv_pool_allocator = SWATokenToKVPoolAllocator(
                            self.full_max_total_num_tokens,
                            self.swa_max_total_num_tokens,
                            dtype=self.kv_cache_dtype,
                            device=self.device,
                            kvcache=self.token_to_kv_pool,
                            need_sort=need_sort,
                        )
                    else:
                        self.token_to_kv_pool_allocator = TokenToKVPoolAllocator(
                            self.max_total_num_tokens,
                            dtype=self.kv_cache_dtype,
                            device=self.device,
                            kvcache=self.token_to_kv_pool,
                            need_sort=need_sort,
                        )
                else:
                    assert not self.is_hybrid
                    self.token_to_kv_pool_allocator = PagedTokenToKVPoolAllocator(
                        self.max_total_num_tokens,
                        page_size=self.page_size,
                        dtype=self.kv_cache_dtype,
                        device=self.device,
                        kvcache=self.token_to_kv_pool,
                        need_sort=need_sort,
                    )
        else:
            assert self.is_draft_worker

        logger.info(
            f"Memory pool end. "
            f"avail mem={get_available_gpu_memory(self.device, self.gpu_id):.2f} GB"
        )

    def init_cublas(self):
        """We need to run a small matmul to init cublas. Otherwise, it will raise some errors later."""
        dtype = torch.float16
        device = "cuda"
        a = torch.ones((16, 16), dtype=dtype, device=device)
        b = torch.ones((16, 16), dtype=dtype, device=device)
        c = a @ b
        return c

    def init_attention_backend(self):
        """Init attention kernel backend."""
        if self.server_args.enable_two_batch_overlap and not self.is_draft_worker:
            self.attn_backend = TboAttnBackend.init_new(self._get_attention_backend)
        else:
            self.attn_backend = self._get_attention_backend()

    def _get_attention_backend(self):
        """Init attention kernel backend."""
        self.decode_attention_backend_str = (
            self.server_args.decode_attention_backend
            if self.server_args.decode_attention_backend
            else self.server_args.attention_backend
        )
        self.prefill_attention_backend_str = (
            self.server_args.prefill_attention_backend
            if self.server_args.prefill_attention_backend
            else self.server_args.attention_backend
        )
        if self.decode_attention_backend_str != self.prefill_attention_backend_str:
            assert (
                self.server_args.speculative_algorithm is None
            ), "Currently HybridAttentionBackend does not support speculative decoding."
            from sglang.srt.layers.attention.hybrid_attn_backend import (
                HybridAttnBackend,
            )

            attn_backend = HybridAttnBackend(
                decode_backend=self._get_attention_backend_from_str(
                    self.decode_attention_backend_str
                ),
                prefill_backend=self._get_attention_backend_from_str(
                    self.prefill_attention_backend_str
                ),
            )
            logger.info(
                f"Using hybrid attention backend for decode and prefill: "
                f"decode_backend={self.decode_attention_backend_str}, "
                f"prefill_backend={self.prefill_attention_backend_str}."
            )
            logger.warning(
                f"Warning: Attention backend specified by --attention-backend or default backend might be overridden."
                f"The feature of hybrid attention backend is experimental and unstable. Please raise an issue if you encounter any problem."
            )
        else:
            attn_backend = self._get_attention_backend_from_str(
                self.server_args.attention_backend
            )

        global_server_args_dict.update(
            {
                "decode_attention_backend": self.decode_attention_backend_str,
                "prefill_attention_backend": self.prefill_attention_backend_str,
            }
        )
        return attn_backend

    def _get_attention_backend_from_str(self, backend_str: str):
        if backend_str == "flashinfer":
            if not self.use_mla_backend:
                from sglang.srt.layers.attention.flashinfer_backend import (
                    FlashInferAttnBackend,
                )

                # Init streams
                if self.server_args.speculative_algorithm == "EAGLE":
                    if (
                        not hasattr(self, "plan_stream_for_flashinfer")
                        or not self.plan_stream_for_flashinfer
                    ):
                        self.plan_stream_for_flashinfer = torch.cuda.Stream()
                return FlashInferAttnBackend(self)
            else:
                from sglang.srt.layers.attention.flashinfer_mla_backend import (
                    FlashInferMLAAttnBackend,
                )

                return FlashInferMLAAttnBackend(self)
        elif backend_str == "aiter":
            from sglang.srt.layers.attention.aiter_backend import AiterAttnBackend

            return AiterAttnBackend(self)
        elif self.server_args.attention_backend == "wave":
            from sglang.srt.layers.attention.wave_backend import WaveAttnBackend

            return WaveAttnBackend(self)
        elif backend_str == "ascend":
            from sglang.srt.layers.attention.ascend_backend import AscendAttnBackend

            return AscendAttnBackend(self)
        elif backend_str == "triton":
            assert not self.model_config.is_encoder_decoder, (
                "Cross attention is not supported in the triton attention backend. "
                "Please use `--attention-backend flashinfer`."
            )
            if self.server_args.enable_double_sparsity:
                from sglang.srt.layers.attention.double_sparsity_backend import (
                    DoubleSparseAttnBackend,
                )

                return DoubleSparseAttnBackend(self)
            else:
                from sglang.srt.layers.attention.triton_backend import TritonAttnBackend

                return TritonAttnBackend(self)
        elif backend_str == "torch_native":
            from sglang.srt.layers.attention.torch_native_backend import (
                TorchNativeAttnBackend,
            )

            return TorchNativeAttnBackend(self)
        elif backend_str == "flashmla":
            from sglang.srt.layers.attention.flashmla_backend import FlashMLABackend

            return FlashMLABackend(self)
        elif backend_str == "fa3":
            assert (
                torch.cuda.get_device_capability()[0] == 8 and not self.use_mla_backend
            ) or torch.cuda.get_device_capability()[0] == 9, (
                "FlashAttention v3 Backend requires SM>=80 and SM<=90. "
                "Please use `--attention-backend flashinfer`."
            )
            from sglang.srt.layers.attention.flashattention_backend import (
                FlashAttentionBackend,
            )

            return FlashAttentionBackend(self)
        elif backend_str == "cutlass_mla":
            from sglang.srt.layers.attention.cutlass_mla_backend import (
                CutlassMLABackend,
            )

            return CutlassMLABackend(self)
        elif backend_str == "trtllm_mla":
            if not self.use_mla_backend:
                raise ValueError("trtllm_mla backend can only be used with MLA models.")
            from sglang.srt.layers.attention.trtllm_mla_backend import TRTLLMMLABackend

            return TRTLLMMLABackend(self)
        elif backend_str == "trtllm_mha":
            if self.use_mla_backend:
                raise ValueError(
                    "trtllm_mha backend can only be used with non-MLA models."
                )
            from sglang.srt.layers.attention.trtllm_mha_backend import (
                TRTLLMHAAttnBackend,
            )

            return TRTLLMHAAttnBackend(self)
        elif backend_str == "intel_amx":
            from sglang.srt.layers.attention.intel_amx_backend import (
                IntelAMXAttnBackend,
            )

            return IntelAMXAttnBackend(self)
        elif backend_str == "dual_chunk_flash_attn":
            from sglang.srt.layers.attention.dual_chunk_flashattention_backend import (
                DualChunkFlashAttentionBackend,
            )

            return DualChunkFlashAttentionBackend(self)
        else:
            raise ValueError(f"Invalid attention backend: {backend_str}")

    def init_double_sparsity_channel_config(self, selected_channel):
        selected_channel = "." + selected_channel + "_proj"
        self.sorted_channels = []
        # load channel config
        with open(self.server_args.ds_channel_config_path, "r") as f:
            channel_config = json.load(f)

        for i in range(self.start_layer, self.end_layer):
            key = "model.layers." + str(i) + ".self_attn" + selected_channel
            self.sorted_channels.append(
                torch.tensor(channel_config[key])[
                    :, : self.server_args.ds_heavy_channel_num
                ]
                .contiguous()
                .cuda()
            )

    def init_device_graphs(self):
        """Capture cuda graphs."""
        self.graph_runner = None
        self.cuda_graph_mem_usage = 0

        if not self.is_generation:
            # TODO: Currently, cuda graph only captures decode steps, which only exists for generation models
            return

        if self.server_args.disable_cuda_graph:
            return

        tic = time.perf_counter()
        before_mem = get_available_gpu_memory(self.device, self.gpu_id)
        logger.info(
            f"Capture cuda graph begin. This can take up to several minutes. avail mem={before_mem:.2f} GB"
        )
        self.graph_runner = (
            CudaGraphRunner(self) if not _is_npu else NPUGraphRunner(self)
        )
        after_mem = get_available_gpu_memory(self.device, self.gpu_id)
        self.cuda_graph_mem_usage = before_mem - after_mem
        logger.info(
            f"Capture cuda graph end. Time elapsed: {time.perf_counter() - tic:.2f} s. "
            f"mem usage={self.cuda_graph_mem_usage:.2f} GB. avail mem={after_mem:.2f} GB."
        )

    def init_threads_binding(self):
        omp_cpuids = os.environ.get("SGLANG_CPU_OMP_THREADS_BIND", "all")
        if omp_cpuids == "all":
            cpu_ids_by_node = get_cpu_ids_by_node()
            n_numa_node = len(cpu_ids_by_node)

            assert self.tp_size <= n_numa_node, (
                f"SGLANG_CPU_OMP_THREADS_BIND is not set, in this case, "
                f"tp_size {self.tp_size} should be smaller than or equal to number of numa node on the machine {n_numa_node}. "
                f"If you need tp_size to be larger than number of numa node, please set the CPU cores for each tp rank via SGLANG_CPU_OMP_THREADS_BIND explicitly. "
                f"For example, on a machine with 2 numa nodes, where core 0-31 are on numa node 0 and core 32-63 are on numa node 1, "
                f"it is suggested to use -tp 2 and bind tp rank 0 to core 0-31 and tp rank 1 to core 32-63. "
                f"This is the default behavior if SGLANG_CPU_OMP_THREADS_BIND is not set and it is the same as setting SGLANG_CPU_OMP_THREADS_BIND=0-31|32-63. "
                f"If you do need tp_size to be larger than the number of numa nodes, you could set SGLANG_CPU_OMP_THREADS_BIND explicitly for example SGLANG_CPU_OMP_THREADS_BIND=0-15|16-31|32-47|48-63 and run with -tp 4. "
                f"If you don't want each tp rank to use all the cores on one numa node, you could set for example SGLANG_CPU_OMP_THREADS_BIND=0-15|32-47 and run with -tp 2."
            )
            if self.tp_size < n_numa_node:
                logger.warning(
                    f"Detected the current machine has {n_numa_node} numa nodes available, but tp_size is set to {self.tp_size}, so only {self.tp_size} numa nodes are used."
                )
            self.local_omp_cpuid = cpu_ids_by_node[self.tp_rank]
        else:
            self.local_omp_cpuid = omp_cpuids.split("|")[self.tp_rank]

    def apply_torch_tp(self):
        logger.info(f"Enabling torch tensor parallelism on {self.tp_size} devices.")
        from sglang.srt.model_parallel import tensor_parallel

        device_mesh = torch.distributed.init_device_mesh(self.device, (self.tp_size,))
        tensor_parallel(self.model, device_mesh)

    def forward_decode(
        self,
        forward_batch: ForwardBatch,
        skip_attn_backend_init: bool = False,
        pp_proxy_tensors=None,
    ) -> LogitsProcessorOutput:
        if not skip_attn_backend_init:
            self.attn_backend.init_forward_metadata(forward_batch)
        # FIXME: add pp_proxy_tensors arg to all models
        kwargs = {}
        if self.support_pp:
            kwargs["pp_proxy_tensors"] = pp_proxy_tensors
        return self.model.forward(
            forward_batch.input_ids,
            forward_batch.positions,
            forward_batch,
            **kwargs,
        )

    def forward_extend(
        self,
        forward_batch: ForwardBatch,
        skip_attn_backend_init: bool = False,
        pp_proxy_tensors=None,
    ) -> LogitsProcessorOutput:
        if not skip_attn_backend_init:
            self.attn_backend.init_forward_metadata(forward_batch)

        kwargs = {}
        if self.support_pp:
            kwargs["pp_proxy_tensors"] = pp_proxy_tensors
        if forward_batch.input_embeds is not None:
            kwargs["input_embeds"] = forward_batch.input_embeds.bfloat16()
        if not self.is_generation:
            kwargs["get_embedding"] = True
        return self.model.forward(
            forward_batch.input_ids,
            forward_batch.positions,
            forward_batch,
            **kwargs,
        )

    def forward_idle(
        self, forward_batch: ForwardBatch, pp_proxy_tensors=None
    ) -> LogitsProcessorOutput:
        kwargs = {}
        if self.support_pp:
            kwargs["pp_proxy_tensors"] = pp_proxy_tensors
        return self.model.forward(
            forward_batch.input_ids,
            forward_batch.positions,
            forward_batch,
            **kwargs,
        )

    def forward_split_prefill(
        self,
        forward_batch: ForwardBatch,
        reinit_attn_backend: bool = False,
        forward_count: int = 1,
    ) -> LogitsProcessorOutput:
        if forward_batch.split_index == 0 or reinit_attn_backend:
            self.attn_backend.init_forward_metadata(forward_batch)
        next_split_index = min(
            forward_batch.split_index + forward_count,
            self.model_config.num_hidden_layers,
        )
        ret = self.model.forward_split_prefill(
            forward_batch.input_ids,
            forward_batch.positions,
            forward_batch,
            (forward_batch.split_index, next_split_index),
        )
        forward_batch.split_index = next_split_index
        return ret

    def forward(
        self,
        forward_batch: ForwardBatch,
        skip_attn_backend_init: bool = False,
        pp_proxy_tensors: Optional[PPProxyTensors] = None,
        reinit_attn_backend: bool = False,
        split_forward_count: int = 1,
    ) -> Tuple[Union[LogitsProcessorOutput, PPProxyTensors], bool]:
        self.forward_pass_id += 1

        with get_global_expert_distribution_recorder().with_forward_pass(
            self.forward_pass_id,
            forward_batch,
        ):
            output = self._forward_raw(
                forward_batch,
                skip_attn_backend_init,
                pp_proxy_tensors,
                reinit_attn_backend,
                split_forward_count,
            )

        if self.eplb_manager is not None:
            self.eplb_manager.on_forward_pass_end()

        return output

    def _forward_raw(
        self,
        forward_batch: ForwardBatch,
        skip_attn_backend_init: bool,
        pp_proxy_tensors: Optional[PPProxyTensors],
        reinit_attn_backend: bool = False,
        split_forward_count: int = 1,
    ) -> Tuple[Union[LogitsProcessorOutput, PPProxyTensors], bool]:
        can_run_cuda_graph = bool(
            forward_batch.forward_mode.is_cuda_graph()
            and self.graph_runner
            and self.graph_runner.can_run(forward_batch)
        )
        if can_run_cuda_graph:
            ret = self.graph_runner.replay(
                forward_batch,
                skip_attn_backend_init=skip_attn_backend_init,
                pp_proxy_tensors=pp_proxy_tensors,
            )
            return ret, can_run_cuda_graph

        # For MLP sync
        if forward_batch.global_num_tokens_cpu is not None:
            forward_batch.prepare_mlp_sync_batch(self)

        if forward_batch.forward_mode.is_decode():
            ret = self.forward_decode(
                forward_batch,
                skip_attn_backend_init=skip_attn_backend_init,
                pp_proxy_tensors=pp_proxy_tensors,
            )
        elif forward_batch.forward_mode.is_extend():
            ret = self.forward_extend(
                forward_batch,
                skip_attn_backend_init=skip_attn_backend_init,
                pp_proxy_tensors=pp_proxy_tensors,
            )
        elif forward_batch.forward_mode.is_split_prefill():
            ret = self.forward_split_prefill(
                forward_batch,
                reinit_attn_backend=reinit_attn_backend,
                forward_count=split_forward_count,
            )
        elif forward_batch.forward_mode.is_idle():
            ret = self.forward_idle(forward_batch, pp_proxy_tensors=pp_proxy_tensors)
        else:
            raise ValueError(f"Invalid forward mode: {forward_batch.forward_mode}")

        if forward_batch.global_num_tokens_cpu is not None:
            forward_batch.post_forward_mlp_sync_batch(ret)

        return ret, can_run_cuda_graph

    def _preprocess_logits(
        self, logits_output: LogitsProcessorOutput, sampling_info: SamplingBatchInfo
    ):
        # Apply logit bias
        if sampling_info.sampling_info_done:
            # Overlap mode: the function update_regex_vocab_mask was executed
            # in process_batch_result of the last batch.
            if sampling_info.grammars:
                sampling_info.sampling_info_done.wait()
        else:
            # Normal mode: Put CPU-heavy tasks here. They will be overlapped with the forward pass.
            sampling_info.update_regex_vocab_mask()
        sampling_info.apply_logits_bias(logits_output.next_token_logits)

    def sample(
        self,
        logits_output: LogitsProcessorOutput,
        forward_batch: ForwardBatch,
    ) -> torch.Tensor:
        """Sample and compute logprobs and update logits_output.

        Args:
            logits_output: The logits output from the model forward
            forward_batch: The forward batch that generates logits_output

        Returns:
            A list of next_token_ids
        """
        # For duplex models with multiple output streams.
        if isinstance(logits_output, tuple):
            return torch.stack(
                [self.sample(values, forward_batch) for values in logits_output],
                axis=-1,
            )

        self._preprocess_logits(logits_output, forward_batch.sampling_info)

        # Sample the next tokens
        next_token_ids = self.sampler(
            logits_output,
            forward_batch.sampling_info,
            forward_batch.return_logprob,
            forward_batch.top_logprobs_nums,
            forward_batch.token_ids_logprobs,
        )
        return next_token_ids

    @property
    def model_is_mrope(self) -> bool:
        """Detect if the model has "mrope" rope_scaling type.
        mrope requires keep "rope_deltas" between prompt and decoding phases."""
        rope_scaling = getattr(self.model_config.hf_text_config, "rope_scaling", {})
        if rope_scaling is None:
            return False
        is_mrope_enabled = "mrope_section" in rope_scaling
        return is_mrope_enabled

    def save_remote_model(self, url: str):
        from sglang.srt.model_loader.loader import RemoteModelLoader

        logger.info(f"Saving model to {url}")
        RemoteModelLoader.save_model(self.model, self.model_config.model_path, url)

    def save_sharded_model(
        self, path: str, pattern: Optional[str] = None, max_size: Optional[int] = None
    ):
        from sglang.srt.model_loader.loader import ShardedStateLoader

        logger.info(
            f"Save sharded model to {path} with pattern {pattern} and max_size {max_size}"
        )
        ShardedStateLoader.save_model(self.model, path, pattern, max_size)


def _model_load_weights_direct(model, named_tensors: List[Tuple[str, torch.Tensor]]):
    params_dict = dict(model.named_parameters())
    for name, tensor in named_tensors:
        default_weight_loader(params_dict[name], tensor)


def _unwrap_tensor(tensor, tp_rank, device):
    if isinstance(tensor, LocalSerializedTensor):
        tensor = tensor.get(tp_rank)
    return tensor.to(device)


@dataclass
class LocalSerializedTensor:
    """torch.Tensor that gets serialized by MultiprocessingSerializer (which only serializes a pointer and not the data).
    The i-th element in the list corresponds to i-th rank's GPU."""

    values: List[bytes]

    def get(self, rank: int):
        return MultiprocessingSerializer.deserialize(self.values[rank])<|MERGE_RESOLUTION|>--- conflicted
+++ resolved
@@ -1382,29 +1382,6 @@
         # Initialize token_to_kv_pool_allocator
         need_sort = self.server_args.disaggregation_mode in ("decode", "prefill")
         if self.token_to_kv_pool_allocator is None:
-<<<<<<< HEAD
-            if self.page_size == 1:
-                if self.is_hybrid:
-                    self.token_to_kv_pool_allocator = SWATokenToKVPoolAllocator(
-                        self.full_max_total_num_tokens,
-                        self.swa_max_total_num_tokens,
-                        dtype=self.kv_cache_dtype,
-                        device=self.device,
-                        kvcache=self.token_to_kv_pool,
-                    )
-                else:
-                    allocator_cls = (
-                        ElasticTokenToKVPoolAllocator
-                        if self.is_elastic
-                        else TokenToKVPoolAllocator
-                    )
-                    self.token_to_kv_pool_allocator = allocator_cls(
-                        self.max_total_num_tokens,
-                        dtype=self.kv_cache_dtype,
-                        device=self.device,
-                        kvcache=self.token_to_kv_pool,
-                    )
-=======
             if self.server_args.attention_backend == "ascend":
                 self.token_to_kv_pool_allocator = AscendPagedTokenToKVPoolAllocator(
                     self.max_total_num_tokens,
@@ -1414,7 +1391,6 @@
                     kvcache=self.token_to_kv_pool,
                     need_sort=need_sort,
                 )
->>>>>>> 79e6a8a6
             else:
                 if self.page_size == 1:
                     if self.is_hybrid:
@@ -1427,12 +1403,16 @@
                             need_sort=need_sort,
                         )
                     else:
-                        self.token_to_kv_pool_allocator = TokenToKVPoolAllocator(
+                        allocator_cls = (
+                            ElasticTokenToKVPoolAllocator
+                            if self.is_elastic
+                            else TokenToKVPoolAllocator
+                        )
+                        self.token_to_kv_pool_allocator = allocator_cls(
                             self.max_total_num_tokens,
                             dtype=self.kv_cache_dtype,
                             device=self.device,
                             kvcache=self.token_to_kv_pool,
-                            need_sort=need_sort,
                         )
                 else:
                     assert not self.is_hybrid
